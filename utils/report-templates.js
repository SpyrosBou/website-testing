const {
  SUMMARY_STYLES,
  renderPerPageAccordion,
  renderSummaryMetrics,
} = require('./reporting-utils');
const { KIND_RUN_SUMMARY, KIND_PAGE_SUMMARY } = require('./report-schema');

const escapeHtml = (value) =>
  String(value ?? '')
    .replace(/&/g, '&amp;')
    .replace(/</g, '&lt;')
    .replace(/>/g, '&gt;')
    .replace(/"/g, '&quot;')
    .replace(/'/g, '&#39;');

const formatBytes = (bytes) => {
  if (!Number.isFinite(bytes)) return '0 B';
  if (bytes === 0) return '0 B';
  const units = ['B', 'KB', 'MB', 'GB'];
  const index = Math.min(Math.floor(Math.log(bytes) / Math.log(1024)), units.length - 1);
  const value = bytes / Math.pow(1024, index);
  return `${value.toFixed(index === 0 ? 0 : 2)} ${units[index]}`;
};

const slugify = (value) =>
  String(value || '')
    .toLowerCase()
    .replace(/[^a-z0-9]+/g, '-')
    .replace(/^-+|-+$/g, '') || 'section';

const formatPageLabel = (page) => {
  if (!page || page === '/') return 'Homepage';
  return String(page);
};

const isPlainObject = (value) =>
  Boolean(value) && typeof value === 'object' && !Array.isArray(value);

const humaniseKey = (key) =>
  String(key || '')
    .replace(/[_-]+/g, ' ')
    .replace(/([a-z0-9])([A-Z])/g, '$1 $2')
    .replace(/^./, (char) => char.toUpperCase());

function renderSchemaMetrics(data) {
  if (!isPlainObject(data)) {
    return schemaValueToHtml(data);
  }
  const items = Object.entries(data).map(([key, value]) => {
    return `
      <div class="schema-metrics__item">
        <dt>${escapeHtml(humaniseKey(key))}</dt>
        <dd>${schemaValueToHtml(value)}</dd>
      </div>
    `;
  });
  return `<dl class="schema-metrics">${items.join('')}</dl>`;
}

function schemaValueToHtml(value) {
  if (value == null) return '<span class="schema-value schema-value--empty">—</span>';
  if (typeof value === 'boolean') {
    return `<span class="schema-value">${value ? 'Yes' : 'No'}</span>`;
  }
  if (typeof value === 'number') {
    return `<span class="schema-value">${escapeHtml(value.toLocaleString())}</span>`;
  }
  if (typeof value === 'string') {
    return `<span class="schema-value">${escapeHtml(value)}</span>`;
  }
  if (Array.isArray(value)) {
    if (value.length === 0) {
      return '<span class="schema-value schema-value--empty">—</span>';
    }
    const simple = value.every(
      (item) => item == null || ['string', 'number', 'boolean'].includes(typeof item)
    );
    if (simple) {
      return `<span class="schema-value">${escapeHtml(
        value.map((item) => (item == null ? '—' : String(item))).join(', ')
      )}</span>`;
    }
    return `<ul class="schema-list">${value
      .map((item) => `<li>${schemaValueToHtml(item)}</li>`)
      .join('')}</ul>`;
  }
  if (isPlainObject(value)) {
    return renderSchemaMetrics(value);
  }
  return `<span class="schema-value">${escapeHtml(String(value))}</span>`;
}

const renderRuleSnapshotsTable = (snapshots) => {
  if (!Array.isArray(snapshots) || snapshots.length === 0) return '';
  const rows = snapshots
    .map((snapshot) => {
      const impact = snapshot.impact || snapshot.category || 'info';
      const pages = Array.isArray(snapshot.pages) ? snapshot.pages : [];
      const viewports = Array.isArray(snapshot.viewports) ? snapshot.viewports : [];
      const wcagTags = Array.isArray(snapshot.wcagTags) ? snapshot.wcagTags : [];
      return `
        <tr class="impact-${impact.toLowerCase?.() || 'info'}">
          <td>${escapeHtml(impact)}</td>
          <td>${escapeHtml(snapshot.rule || 'rule')}</td>
          <td>${pages.length ? escapeHtml(pages.join(', ')) : '—'}</td>
          <td>${snapshot.nodes != null ? escapeHtml(String(snapshot.nodes)) : '—'}</td>
          <td>${viewports.length ? escapeHtml(viewports.join(', ')) : '—'}</td>
          <td>${wcagTags.length ? escapeHtml(wcagTags.join(', ')) : '—'}</td>
        </tr>
      `;
    })
    .join('');

  return `
    <table class="schema-table">
      <thead>
        <tr><th>Impact</th><th>Rule</th><th>Pages</th><th>Nodes</th><th>Viewports</th><th>WCAG</th></tr>
      </thead>
      <tbody>${rows}</tbody>
    </table>
  `;
};

const buildSchemaGroups = (records = []) => {
  const groups = new Map();
  records.forEach((record) => {
    const projectName = record.projectName || 'default';
    const testAnchorId = record.testAnchorId || null;
    (record.summaries || []).forEach((summary) => {
      if (!summary?.baseName) return;
      const baseName = summary.baseName;
      let group = groups.get(baseName);
      if (!group) {
        group = {
          baseName,
          title: summary.title || baseName,
          runEntries: [],
          pageEntries: [],
        };
        groups.set(baseName, group);
      }
      if (!group.title && summary.title) {
        group.title = summary.title;
      }
      const entry = { payload: summary, projectName, testAnchorId };
      if (summary.kind === KIND_RUN_SUMMARY) {
        group.runEntries.push(entry);
        if (summary.metadata?.suppressPageEntries) {
          group.suppressPageEntries = true;
        }
      } else if (summary.kind === KIND_PAGE_SUMMARY) {
        if (summary.metadata?.suppressPageEntries) {
          group.suppressPageEntries = true;
        }
        group.pageEntries.push(entry);
      }
    });
  });
  return Array.from(groups.values());
};

const renderSchemaRunEntry = (entry) => {
  const payload = entry.payload || {};
  const metadata = payload.metadata || {};
  const chips = [];
  if (metadata.scope) chips.push(`Scope: ${metadata.scope}`);
  if (metadata.projectName && metadata.scope !== 'run') {
    chips.push(`Project: ${metadata.projectName}`);
  }
  if (Array.isArray(metadata.viewports) && metadata.viewports.length > 0) {
    chips.push(`Viewports: ${metadata.viewports.join(', ')}`);
  }
  if (metadata.failOn) chips.push(`Threshold: ${metadata.failOn}`);

  const metaHtml = chips.length
    ? `<div class="schema-meta">${chips.map((chip) => `<span>${escapeHtml(chip)}</span>`).join('')}</div>`
    : '';
  const hasCustomHtml = Boolean(payload.htmlBody);
  const overviewHtml = hasCustomHtml
    ? payload.htmlBody
    : payload.overview
      ? renderSchemaMetrics(payload.overview)
      : '';
  const rulesHtml = hasCustomHtml ? '' : renderRuleSnapshotsTable(payload.ruleSnapshots);

  const body = [metaHtml, overviewHtml, rulesHtml].filter(Boolean).join('\n');
  if (!body) return '';

  return `
    <section class="schema-overview">
      ${body}
    </section>
  `;
};

const renderSchemaPageEntries = (entries) => {
  if (!Array.isArray(entries) || entries.length === 0) return '';
  const grouped = new Map();
  entries.forEach((entry) => {
    const payload = entry.payload || {};
    const page = payload.page || 'Unknown page';
    if (!grouped.has(page)) grouped.set(page, []);
    grouped.get(page).push(entry);
  });

  const accordions = Array.from(grouped.entries())
    .sort(([left], [right]) => left.localeCompare(right))
    .map(([page, pageEntries]) => {
<<<<<<< HEAD
      const sortedEntries = pageEntries.sort((a, b) =>
        (a.payload.viewport || '').localeCompare(b.payload.viewport || '')
      );
      const hasCustomCards = sortedEntries.some((entry) =>
        Boolean(entry.payload?.summary?.cardHtml)
      );
=======
      const sortedEntries = pageEntries.sort((a, b) => {
        return (a.payload.viewport || '').localeCompare(b.payload.viewport || '');
      });
      const hasCustomCards = sortedEntries.some((entry) => {
        return Boolean(entry.payload?.summary?.cardHtml);
      });
>>>>>>> 40133258

      const content = hasCustomCards
        ? sortedEntries
            .map((entry) => {
              const payload = entry.payload || {};
              const summaryData = payload.summary || {};
              if (summaryData.cardHtml) return summaryData.cardHtml;
              const fallback = renderSchemaMetrics(summaryData);
              return `<div class="schema-metrics">${fallback}</div>`;
            })
            .join('\n')
        : (() => {
            const rows = sortedEntries
              .map((entry) => {
                const payload = entry.payload || {};
                const viewport = payload.viewport || entry.projectName || 'default';
                const summaryHtml = payload.summary
                  ? renderSchemaMetrics(payload.summary)
                  : '<span class="schema-value schema-value--empty">No summary data</span>';
                return `
                  <tr>
                    <td>${escapeHtml(viewport)}</td>
                    <td>${summaryHtml}</td>
                  </tr>
                `;
              })
              .join('');
            return `
              <table class="schema-table">
                <thead><tr><th>Viewport</th><th>Summary</th></tr></thead>
                <tbody>${rows}</tbody>
              </table>
            `;
          })();

      return `
        <details class="summary-page schema-page-accordion">
          <summary>${escapeHtml(page)}</summary>
          <div class="summary-page__body">
            ${content}
          </div>
        </details>
      `;
    });

  return accordions.join('');
};

const collectSchemaProjects = (group) => {
  const map = new Map();
  const ensure = (projectName) => {
    const key = projectName || 'default';
    if (!map.has(key)) {
      map.set(key, { projectName: key, runEntries: [], pageEntries: [] });
    }
    return map.get(key);
  };

  for (const entry of group.runEntries || []) {
    const meta = entry.payload?.metadata || {};
    const projectName =
      meta.projectName || entry.projectName || (meta.scope === 'run' ? 'run' : 'default');
    ensure(projectName).runEntries.push(entry);
  }

  for (const entry of group.pageEntries || []) {
    const meta = entry.payload?.metadata || {};
    const projectName = meta.projectName || entry.projectName || 'default';
    ensure(projectName).pageEntries.push(entry);
  }

  return Array.from(map.values());
};

const summaryTypeFromGroup = (group) => {
  for (const entry of group.runEntries || []) {
    const type = entry.payload?.metadata?.summaryType;
    if (type) return type;
  }
  for (const entry of group.pageEntries || []) {
    const type = entry.payload?.metadata?.summaryType;
    if (type) return type;
  }
  return null;
};

const statusClassFromStatus = (status) => {
  if (typeof status !== 'number') return 'status-ok';
  if (status >= 500) return 'status-error';
  if (status >= 400) return 'status-error';
  if (status >= 300) return 'status-redirect';
  return 'status-ok';
};

const accessibilityStatusClass = (status) => {
  const map = {
    violations: 'status-error',
    'http-error': 'status-error',
    'scan-error': 'status-warning',
    'stability-timeout': 'status-warning',
    skipped: 'status-neutral',
    passed: 'status-ok',
  };
  return map[status] || 'status-ok';
};

const formatAccessibilityNotesHtml = (summary) => {
  const notes = Array.isArray(summary.notes) ? summary.notes.slice(0, 10) : [];
  const extra = [];
  if (summary.stability) {
    const stability = summary.stability || {};
    const label = stability.ok ? 'Stable' : 'Stability issue';
    const detail = stability.strategy ? `${label} (strategy: ${stability.strategy})` : label;
    extra.push(detail);
  }
  if (summary.httpStatus && summary.httpStatus !== 200) {
    extra.push(`HTTP ${summary.httpStatus}`);
  }
  const combined = [...notes, ...extra];
  if (combined.length === 0) {
    return '<span class="details">None</span>';
  }
  const items = combined
    .map((note) => `<li class="details">${escapeHtml(String(note))}</li>`)
    .join('');
  return `
        <ul class="checks">${items}</ul>
      `;
};

const renderAccessibilityGroupHtmlLegacy = (group) => {
  const buckets = collectSchemaProjects(group);
  if (buckets.length === 0) return '';

  const multiProject = buckets.length > 1;

  const sections = buckets
    .map((bucket) => {
      const runPayload = firstRunPayload(bucket);
      const pages = bucket.pageEntries
        .map((entry) => entry.payload || {})
        .filter((payload) => payload.kind === KIND_PAGE_SUMMARY);
      const projectLabel = runPayload?.metadata?.projectName || bucket.projectName || 'default';
      const suppressPageEntries = Boolean(
        runPayload?.metadata?.suppressPageEntries || group.suppressPageEntries
      );
      const hasCustomRunHtml = Boolean(runPayload?.htmlBody);
      const shouldRenderPageCards = !hasCustomRunHtml && !suppressPageEntries;
      const defaultOverviewHtml =
        !hasCustomRunHtml && runPayload?.overview ? renderSchemaMetrics(runPayload.overview) : '';

      const pageCards = pages
        .map((payload) => {
          const summary = payload.summary || {};
          if (summary.cardHtml) return summary.cardHtml;

          const status = summary.status || 'passed';
          const statusLabel = status.replace(/[-_/]+/g, ' ');
          const notesHtml = formatAccessibilityNotesHtml(summary);
          return `
      <section class="summary-report summary-a11y">
        <h3>${escapeHtml(payload.page || 'unknown')}</h3>
        <table>
          <thead><tr><th>Status</th><th>Gating</th><th>Advisory</th><th>Best practice</th><th>HTTP</th><th>Notes</th></tr></thead>
          <tbody>
            <tr class="${accessibilityStatusClass(status)}">
              <td>${escapeHtml(statusLabel)}</td>
              <td>${summary.gatingViolations ?? 0}</td>
              <td>${summary.advisoryFindings ?? 0}</td>
              <td>${summary.bestPracticeFindings ?? 0}</td>
              <td>${summary.httpStatus ?? '—'}</td>
              <td>${notesHtml}</td>
            </tr>
          </tbody>
        </table>
      </section>
    `;
        })
        .join('\n');

      if (hasCustomRunHtml) {
        const projectHeading = multiProject
          ? `<header class="schema-group__project"><h3>${escapeHtml(projectLabel)}</h3></header>`
          : '';
        return `
      <section class="schema-group__project-block">
        ${projectHeading}
        ${runPayload.htmlBody}
      </section>
    `;
      }

      const headingLabel = multiProject ? `${projectLabel} – WCAG findings` : 'WCAG findings';

      const pagesHtml = shouldRenderPageCards ? pageCards : '';

      return `
      <section class="schema-group__project-block">
        <section class="summary-report summary-a11y">
          <h3>${escapeHtml(headingLabel)}</h3>
          ${defaultOverviewHtml}
          ${pagesHtml}
        </section>
      </section>
    `;
    })
    .join('\n');

  const headline = escapeHtml(group.title || 'WCAG findings summary');
  return `
    <article class="schema-group">
      <header><h2>${headline}</h2></header>
      ${sections}
    </article>
  `;
<<<<<<< HEAD
};

const renderAccessibilityGroupHtml = (group) => {
  const buckets = collectSchemaProjects(group);
  if (buckets.length === 0) return '';

  const dataReady = buckets.every((bucket) => {
    const runPayload = firstRunPayload(bucket);
    return runPayload?.details && Array.isArray(runPayload.details.pages);
  });

  if (!dataReady) {
    return renderAccessibilityGroupHtmlLegacy(group);
  }

  const sections = buckets.map((bucket) => {
    const runPayload = firstRunPayload(bucket);
    const details = runPayload.details || {};
    const overview = runPayload.overview || {};
    const pagesData = details.pages || [];
    const metrics = [
      { label: 'Total pages', value: overview.totalPages ?? pagesData.length },
      {
        label: 'Pages with gating findings',
        value:
          overview.gatingPages ??
          pagesData.filter((page) => (page.gatingViolations || 0) > 0).length,
      },
      {
        label: 'Pages with advisory findings',
        value:
          overview.advisoryPages ??
          pagesData.filter((page) => (page.advisoryFindings || 0) > 0).length,
      },
      {
        label: 'Pages with best-practice advisories',
        value:
          overview.bestPracticePages ??
          pagesData.filter((page) => (page.bestPracticeFindings || 0) > 0).length,
      },
      {
        label: 'Total gating findings',
        value:
          overview.totalGatingFindings ??
          pagesData.reduce((sum, page) => sum + (page.gatingViolations || 0), 0),
      },
      {
        label: 'Total advisory findings',
        value:
          overview.totalAdvisoryFindings ??
          pagesData.reduce((sum, page) => sum + (page.advisoryFindings || 0), 0),
      },
      {
        label: 'Total best-practice findings',
        value:
          overview.totalBestPracticeFindings ??
          pagesData.reduce((sum, page) => sum + (page.bestPracticeFindings || 0), 0),
      },
      {
        label: 'Viewports tested',
        value:
          overview.viewportsTested ??
          (details.viewports
            ? details.viewports.length
            : (runPayload.metadata?.viewports || []).length),
      },
    ];
    const overviewHtml = renderSummaryMetrics(metrics);
    const failThreshold =
      details.failThreshold || overview.failThreshold || runPayload.metadata?.failOn;

    const snapshots = runPayload.ruleSnapshots || [];
    const gatingTable = renderRuleSnapshotsTable(
      snapshots.filter((snapshot) => snapshot.category === 'gating')
    );
    const advisoryTable = renderRuleSnapshotsTable(
      snapshots.filter((snapshot) => snapshot.category === 'advisory')
    );
    const bestPracticeTable = renderRuleSnapshotsTable(
      snapshots.filter((snapshot) => snapshot.category === 'best-practice')
    );

    const perPageEntries = (bucket.pageEntries || []).map((entry) => {
      const payload = entry.payload || {};
      const summary = payload.summary || {};
      return {
        ...summary,
        page: payload.page || summary.page,
      };
    });

    const accordionHtml = renderPerPageAccordion(perPageEntries, {
      heading: 'Per-page breakdown',
      summaryClass: 'summary-page--wcag',
      renderCard: (entrySummary) => renderWcagPageCard(entrySummary),
      formatSummaryLabel: (entrySummary) => formatPageLabel(entrySummary?.page || 'Unknown page'),
    });

    return `
      <section class="summary-report summary-a11y">
        <h2>Accessibility run summary</h2>
        ${overviewHtml}
        ${failThreshold ? `<p class="details">Gating threshold: ${escapeHtml(String(failThreshold))}</p>` : ''}
      </section>
      ${gatingTable ? `<section class="summary-report summary-a11y"><h3>Blocking WCAG violations</h3>${gatingTable}</section>` : ''}
      ${advisoryTable ? `<section class="summary-report summary-a11y"><h3>WCAG advisory findings</h3>${advisoryTable}</section>` : ''}
      ${bestPracticeTable ? `<section class="summary-report summary-a11y"><h3>Best-practice advisories (no WCAG tag)</h3>${bestPracticeTable}</section>` : ''}
      ${accordionHtml}
    `;
  });

  const headline = escapeHtml(group.title || 'WCAG findings summary');
  return `
    <article class="schema-group">
      <header><h2>${headline}</h2></header>
      ${sections.join('\n')}
    </article>
  `;
=======
>>>>>>> 40133258
};

const firstRunPayload = (bucket) =>
  bucket.runEntries.find((entry) => Boolean(entry?.payload))?.payload || null;

const renderInternalLinksGroupHtml = (group) => {
  const buckets = collectSchemaProjects(group);
  if (buckets.length === 0) return '';

  const sections = buckets.map((bucket) => {
    const runPayload = firstRunPayload(bucket);
    const pages = bucket.pageEntries
      .map((entry) => entry.payload || {})
      .filter((payload) => payload.kind === KIND_PAGE_SUMMARY);
    const projectLabel = runPayload?.metadata?.projectName || bucket.projectName || 'default';
    const overviewHtml = runPayload?.overview ? renderSchemaMetrics(runPayload.overview) : '';

    const coverageRows = pages
      .map((payload) => {
        const summary = payload.summary || {};
        const brokenCount = summary.brokenCount ?? 0;
        const className = brokenCount > 0 ? 'status-error' : 'status-ok';
        return `
          <tr class="${className}">
            <td><code>${escapeHtml(payload.page || 'unknown')}</code></td>
            <td>${summary.totalLinks ?? '—'}</td>
            <td>${summary.uniqueChecked ?? '—'}</td>
            <td>${brokenCount}</td>
          </tr>
        `;
      })
      .join('');

    const coverageTable = coverageRows
      ? `
          <table>
            <thead><tr><th>Page</th><th>Links found</th><th>Checked</th><th>Broken</th></tr></thead>
            <tbody>${coverageRows}</tbody>
          </table>
        `
      : '<p>No pages were evaluated for internal links.</p>';

    const brokenRows = [];
    pages.forEach((payload) => {
      const summary = payload.summary || {};
      (summary.brokenSample || []).forEach((issue) => {
        brokenRows.push({
          page: payload.page,
          url: issue.url,
          status: issue.status,
          method: issue.methodTried,
          error: issue.error,
        });
      });
    });

    const brokenSection = brokenRows.length
      ? `
          <section class="summary-report summary-links">
            <h3>Broken links — ${escapeHtml(projectLabel)}</h3>
            <table>
              <thead><tr><th>Source page</th><th>URL</th><th>Status / Error</th><th>Method</th></tr></thead>
              <tbody>${brokenRows
                .map(
                  (issue) => `
                    <tr class="status-error">
                      <td><code>${escapeHtml(issue.page || 'unknown')}</code></td>
                      <td><code>${escapeHtml(issue.url || '')}</code></td>
                      <td>${issue.status != null ? escapeHtml(String(issue.status)) : escapeHtml(issue.error || 'error')}</td>
                      <td>${escapeHtml(issue.method || 'HEAD')}</td>
                    </tr>
                  `
                )
                .join('')}</tbody>
            </table>
          </section>
        `
      : `
          <section class="summary-report summary-links">
            <h3>Broken links — ${escapeHtml(projectLabel)}</h3>
            <p>None detected 🎉</p>
          </section>
        `;

    return `
      <section class="summary-report summary-links">
        <h3>${escapeHtml(projectLabel)} – Internal link coverage</h3>
        ${overviewHtml}
        ${coverageTable}
      </section>
      ${brokenSection}
    `;
  });

  const headline = escapeHtml(group.title || 'Internal link audit summary');
  return `
    <article class="schema-group">
      <header><h2>${headline}</h2></header>
      ${sections.join('\n')}
    </article>
  `;
};

const renderInteractiveGroupHtml = (group) => {
  const buckets = collectSchemaProjects(group);
  if (buckets.length === 0) return '';

  const sections = buckets.map((bucket) => {
    const runPayload = firstRunPayload(bucket);
    const pages = bucket.pageEntries
      .map((entry) => entry.payload || {})
      .filter((payload) => payload.kind === KIND_PAGE_SUMMARY);
    const projectLabel = runPayload?.metadata?.projectName || bucket.projectName || 'default';
    const overviewHtml = runPayload?.overview ? renderSchemaMetrics(runPayload.overview) : '';
    const resourceBudget = runPayload?.overview?.resourceErrorBudget;

    const rows = pages
      .map((payload) => {
        const summary = payload.summary || {};
        const statusLabel = summary.status == null ? 'n/a' : summary.status;
        const hasIssues = (summary.consoleErrors || 0) > 0 || (summary.resourceErrors || 0) > 0;
        const className = hasIssues ? 'status-error' : 'status-ok';

        const consoleSample = summary.consoleSample || [];
        const consoleItems = consoleSample.length
          ? consoleSample
              .slice(0, 5)
              .map(
                (item) => `<li class="check-fail">${escapeHtml(item.message || String(item))}</li>`
              )
              .join('')
          : '<li class="check-pass">No console errors</li>';
        const consoleList = `
          <ul class="checks">${consoleItems}</ul>
        `;

        const resourceSample = summary.resourceSample || [];
        const resourceItems = resourceSample.length
          ? resourceSample
              .slice(0, 5)
              .map((item) => {
                const label =
                  item.type === 'requestfailed'
                    ? `${item.type} – ${item.failure || 'unknown'}`
                    : `${item.type || 'resource'} ${item.status || ''} ${item.method || ''}`;
                return `<li class="check-fail">${escapeHtml(label.trim())} — <code>${escapeHtml(item.url || '')}</code></li>`;
              })
              .join('')
          : '<li class="check-pass">No failed requests</li>';
        const resourceList = `
          <ul class="checks">${resourceItems}</ul>
        `;

        const warningItems = (summary.warnings || []).map(
          (msg) => `<li class="check-fail">${escapeHtml(msg)}</li>`
        );
        const infoItems = (summary.info || []).map(
          (msg) => `<li class="check-pass">${escapeHtml(msg)}</li>`
        );
        const notesHtml =
          warningItems.length || infoItems.length
            ? `
            <ul class="checks">${warningItems.concat(infoItems).join('')}</ul>
          `
            : '<span class="details">No additional notes</span>';

        return `
          <tr class="${className}">
            <td><code>${escapeHtml(payload.page || 'unknown')}</code></td>
            <td>${escapeHtml(String(statusLabel))}</td>
            <td>${consoleList}</td>
            <td>${resourceList}</td>
            <td>${notesHtml}</td>
          </tr>
        `;
      })
      .join('');

    const tableHtml = rows
      ? `
          <table>
            <thead><tr><th>Page</th><th>Status</th><th>Console</th><th>Resources</th><th>Notes</th></tr></thead>
            <tbody>${rows}</tbody>
          </table>
        `
      : '<p>No interactive pages were scanned.</p>';

    const budgetNote =
      resourceBudget != null
        ? `<p>Resource error budget: <strong>${resourceBudget}</strong></p>`
        : '';

    return `
      <section class="summary-report summary-interactive">
        <h3>${escapeHtml(projectLabel)} – JavaScript &amp; resource monitoring</h3>
        ${overviewHtml}
        ${budgetNote}
        ${tableHtml}
      </section>
    `;
  });

  const headline = escapeHtml(group.title || 'Interactive smoke summary');
  return `
    <article class="schema-group">
      <header><h2>${headline}</h2></header>
      ${sections.join('\n')}
    </article>
  `;
};

const renderAvailabilityGroupHtml = (group) => {
  const buckets = collectSchemaProjects(group);
  if (buckets.length === 0) return '';

  const sections = buckets.map((bucket) => {
    const runPayload = firstRunPayload(bucket);
    const pages = bucket.pageEntries
      .map((entry) => entry.payload || {})
      .filter((payload) => payload.kind === KIND_PAGE_SUMMARY);
    const projectLabel = runPayload?.metadata?.projectName || bucket.projectName || 'default';
    const overviewHtml = runPayload?.overview ? renderSchemaMetrics(runPayload.overview) : '';

    const rows = pages
      .map((payload) => {
        const summary = payload.summary || {};
        const status = summary.status;
        const warnings = summary.warnings || [];
        const info = summary.info || [];
        const elements = summary.elements || {};
        const elementChecks = Object.keys(elements).length
          ? `
              <ul class="checks">${Object.entries(elements)
                .map(
                  ([key, value]) =>
                    `<li class="${value ? 'check-pass' : 'check-fail'}">${escapeHtml(key)}: ${value ? 'present' : 'missing'}</li>`
                )
                .join('')}</ul>
            `
          : '<span class="details">No element checks recorded</span>';
        const warningList = warnings.length
          ? `
              <ul class="checks">${warnings
                .map((message) => `<li class="check-fail">${escapeHtml(message)}</li>`)
                .join('')}</ul>
            `
          : '<span class="details">None</span>';
        const infoList = info.length
          ? `
              <ul class="checks">${info
                .map((message) => `<li class="check-pass">${escapeHtml(message)}</li>`)
                .join('')}</ul>
            `
          : '<span class="details">None</span>';

        return `
          <tr class="${statusClassFromStatus(status)}">
            <td><code>${escapeHtml(payload.page || 'unknown')}</code></td>
            <td>${status == null ? 'n/a' : escapeHtml(String(status))}</td>
            <td>${elementChecks}</td>
            <td>${warningList}</td>
            <td>${infoList}</td>
          </tr>
        `;
      })
      .join('');

    const tableHtml = rows
      ? `
          <table>
            <thead><tr><th>Page</th><th>Status</th><th>Structure</th><th>Warnings</th><th>Info</th></tr></thead>
            <tbody>${rows}</tbody>
          </table>
        `
      : '<p>No availability checks captured.</p>';

    return `
      <section class="summary-report summary-infrastructure">
        <h3>${escapeHtml(projectLabel)} – Availability &amp; uptime</h3>
        ${overviewHtml}
        ${tableHtml}
      </section>
    `;
  });

  const headline = escapeHtml(group.title || 'Availability & uptime summary');
  return `
    <article class="schema-group">
      <header><h2>${headline}</h2></header>
      ${sections.join('\n')}
    </article>
  `;
};

const renderHttpGroupHtml = (group) => {
  const buckets = collectSchemaProjects(group);
  if (buckets.length === 0) return '';

  const sections = buckets.map((bucket) => {
    const runPayload = firstRunPayload(bucket);
    const pages = bucket.pageEntries
      .map((entry) => entry.payload || {})
      .filter((payload) => payload.kind === KIND_PAGE_SUMMARY);
    const projectLabel = runPayload?.metadata?.projectName || bucket.projectName || 'default';
    const overviewHtml = runPayload?.overview ? renderSchemaMetrics(runPayload.overview) : '';

    const rows = pages
      .map((payload) => {
        const summary = payload.summary || {};
        const failedChecks = summary.failedChecks || [];
        const failedList = failedChecks.length
          ? `
              <ul class="checks">${failedChecks
                .map(
                  (check) =>
                    `<li class="check-fail">${escapeHtml(check.label || 'Check failed')}${check.details ? ` — ${escapeHtml(check.details)}` : ''}</li>`
                )
                .join('')}</ul>
            `
          : '<span class="details">All checks passed</span>';
        return `
          <tr class="${statusClassFromStatus(summary.status)}">
            <td><code>${escapeHtml(payload.page || 'unknown')}</code></td>
            <td>${summary.status == null ? 'n/a' : escapeHtml(String(summary.status))}</td>
            <td>${escapeHtml(summary.statusText || '')}</td>
            <td>${summary.redirectLocation ? `<code>${escapeHtml(summary.redirectLocation)}</code>` : '<span class="details">—</span>'}</td>
            <td>${failedList}</td>
          </tr>
        `;
      })
      .join('');

    const tableHtml = rows
      ? `
          <table>
            <thead><tr><th>Page</th><th>Status</th><th>Status text</th><th>Redirect</th><th>Failed checks</th></tr></thead>
            <tbody>${rows}</tbody>
          </table>
        `
      : '<p>No HTTP validation results available.</p>';

    return `
      <section class="summary-report summary-infrastructure">
        <h3>${escapeHtml(projectLabel)} – HTTP response validation</h3>
        ${overviewHtml}
        ${tableHtml}
      </section>
    `;
  });

  const headline = escapeHtml(group.title || 'HTTP response validation summary');
  return `
    <article class="schema-group">
      <header><h2>${headline}</h2></header>
      ${sections.join('\n')}
    </article>
  `;
};

const renderPerformanceGroupHtml = (group) => {
  const buckets = collectSchemaProjects(group);
  if (buckets.length === 0) return '';

  const sections = buckets.map((bucket) => {
    const runPayload = firstRunPayload(bucket);
    const pages = bucket.pageEntries
      .map((entry) => entry.payload || {})
      .filter((payload) => payload.kind === KIND_PAGE_SUMMARY);
    const projectLabel = runPayload?.metadata?.projectName || bucket.projectName || 'default';
    const overviewHtml = runPayload?.overview ? renderSchemaMetrics(runPayload.overview) : '';

    const rows = pages
      .map((payload) => {
        const summary = payload.summary || {};
        const breaches = (summary.budgetBreaches || []).map(
          (breach) =>
            `${breach.metric}: ${Math.round(breach.value)}ms (budget ${Math.round(breach.budget)}ms)`
        );
        const breachList = breaches.length
          ? `
              <ul class="checks">${breaches
                .map((line) => `<li class="check-fail">${escapeHtml(line)}</li>`)
                .join('')}</ul>
            `
          : '<span class="details">None</span>';
        return `
          <tr class="${breaches.length ? 'status-error' : 'status-ok'}">
            <td><code>${escapeHtml(payload.page || 'unknown')}</code></td>
            <td>${summary.loadTimeMs != null ? Math.round(summary.loadTimeMs) : '—'}</td>
            <td>${summary.domContentLoadedMs != null ? Math.round(summary.domContentLoadedMs) : '—'}</td>
            <td>${summary.loadCompleteMs != null ? Math.round(summary.loadCompleteMs) : '—'}</td>
            <td>${summary.firstContentfulPaintMs != null ? Math.round(summary.firstContentfulPaintMs) : '—'}</td>
            <td>${breachList}</td>
          </tr>
        `;
      })
      .join('');

    const tableHtml = rows
      ? `
          <table>
            <thead><tr><th>Page</th><th>Load (ms)</th><th>DOM Loaded</th><th>Load complete</th><th>FCP</th><th>Budget breaches</th></tr></thead>
            <tbody>${rows}</tbody>
          </table>
        `
      : '<p>No performance metrics captured.</p>';

    return `
      <section class="summary-report summary-infrastructure">
        <h3>${escapeHtml(projectLabel)} – Performance monitoring</h3>
        ${overviewHtml}
        ${tableHtml}
      </section>
    `;
  });

  const headline = escapeHtml(group.title || 'Performance monitoring summary');
  return `
    <article class="schema-group">
      <header><h2>${headline}</h2></header>
      ${sections.join('\n')}
    </article>
  `;
};

const renderVisualGroupHtml = (group) => {
  const buckets = collectSchemaProjects(group);
  if (buckets.length === 0) return '';

  const sections = buckets.map((bucket) => {
    const runPayload = firstRunPayload(bucket);
    const pages = bucket.pageEntries
      .map((entry) => entry.payload || {})
      .filter((payload) => payload.kind === KIND_PAGE_SUMMARY);
    const projectLabel = runPayload?.metadata?.projectName || bucket.projectName || 'default';
    const overviewHtml = runPayload?.overview ? renderSchemaMetrics(runPayload.overview) : '';

    const rows = pages
      .map((payload) => {
        const summary = payload.summary || {};
        const result = (summary.result || '').toLowerCase();
        const className = result === 'diff' ? 'status-error' : 'status-ok';
        const diffDetails = [];
        if (summary.pixelDiff != null) {
          diffDetails.push(`Pixel diff: ${summary.pixelDiff.toLocaleString()}`);
        }
        if (summary.pixelRatio != null) {
          diffDetails.push(`Diff ratio: ${(summary.pixelRatio * 100).toFixed(2)}%`);
        }
        if (summary.expectedSize && summary.actualSize) {
          diffDetails.push(
            `Expected ${summary.expectedSize.width}×${summary.expectedSize.height}px, got ${summary.actualSize.width}×${summary.actualSize.height}px`
          );
        }
        if (summary.error) {
          diffDetails.push(summary.error);
        }

        const detailsHtml = diffDetails.length
          ? `
              <ul class="checks">${diffDetails
                .map(
                  (line) =>
                    `<li class="${result === 'diff' ? 'check-fail' : 'details'}">${escapeHtml(line)}</li>`
                )
                .join('')}</ul>
            `
          : '<span class="details">Matched baseline</span>';

        const artifactLinks = summary.artifacts || {};
        const artifactItems = ['baseline', 'actual', 'diff']
          .map((key) => {
            if (!artifactLinks[key]) return null;
            return `<li><a href="attachment://${escapeHtml(artifactLinks[key])}">${key.charAt(0).toUpperCase() + key.slice(1)}</a></li>`;
          })
          .filter(Boolean);
        const artifactsHtml = artifactItems.length
          ? `
              <ul class="checks">${artifactItems.join('')}</ul>
            `
          : '<span class="details">—</span>';

        return `
          <tr class="${className}">
            <td><code>${escapeHtml(payload.page || 'unknown')}</code></td>
            <td>${escapeHtml(summary.screenshot || '—')}</td>
            <td>${summary.threshold != null ? summary.threshold : '—'}</td>
            <td>${result === 'diff' ? '⚠️ Diff detected' : '✅ Matched'}</td>
            <td>${artifactsHtml}</td>
            <td>${detailsHtml}</td>
          </tr>
        `;
      })
      .join('');

    const tableHtml = rows
      ? `
          <table>
            <thead><tr><th>Page</th><th>Screenshot</th><th>Threshold</th><th>Result</th><th>Artifacts</th><th>Details</th></tr></thead>
            <tbody>${rows}</tbody>
          </table>
        `
      : '<p>No visual comparisons were recorded.</p>';

    return `
      <section class="summary-report summary-visual">
        <h3>${escapeHtml(projectLabel)} – Visual regression</h3>
        ${overviewHtml}
        ${tableHtml}
      </section>
    `;
  });

  const headline = escapeHtml(group.title || 'Visual regression summary');
  return `
    <article class="schema-group">
      <header><h2>${headline}</h2></header>
      ${sections.join('\n')}
    </article>
  `;
};

const renderSchemaGroupFallbackHtml = (group) => {
  const headline = group.title || humaniseKey(group.baseName);
  const runEntries = (group.runEntries || []).slice().sort((a, b) => {
    const scopeOrder = { run: 0, project: 1 };
    const left = scopeOrder[a.payload?.metadata?.scope] ?? 2;
    const right = scopeOrder[b.payload?.metadata?.scope] ?? 2;
    return left - right;
  });
  const runHtml = runEntries.map(renderSchemaRunEntry).join('');
  const pageHtml = group.suppressPageEntries
    ? ''
    : renderSchemaPageEntries(group.pageEntries || []);
  const body = [runHtml, pageHtml].filter(Boolean).join('');
  if (!body) return '';
  return `
    <article class="schema-group">
      <header><h2>${escapeHtml(headline)}</h2></header>
      ${body}
    </article>
  `;
};

const formatSchemaValueMarkdown = (value) => {
  if (value == null) return '—';
  if (typeof value === 'boolean') return value ? 'Yes' : 'No';
  if (typeof value === 'number') return value.toLocaleString();
  if (typeof value === 'string') return value;
  if (Array.isArray(value)) {
    if (value.length === 0) return '—';
    const simple = value.every(
      (item) => item == null || ['string', 'number', 'boolean'].includes(typeof item)
    );
    if (simple) {
      return value.map((item) => (item == null ? '—' : formatSchemaValueMarkdown(item))).join(', ');
    }
    return value.map((item) => formatSchemaValueMarkdown(item)).join('; ');
  }
  if (isPlainObject(value)) {
    return Object.entries(value)
      .map(([key, val]) => `${humaniseKey(key)}: ${formatSchemaValueMarkdown(val)}`)
      .join('; ');
  }
  return String(value);
};

const renderSchemaMetricsMarkdown = (data) => {
  if (!isPlainObject(data) || Object.keys(data).length === 0) return '';
  const lines = Object.entries(data).map(
    ([key, value]) => `- **${humaniseKey(key)}**: ${formatSchemaValueMarkdown(value)}`
  );
  return lines.join('\n');
};

const renderRuleSnapshotsMarkdown = (snapshots) => {
  if (!Array.isArray(snapshots) || snapshots.length === 0) return '';
  const header = '| Impact | Rule | Pages | Nodes | Viewports | WCAG |';
  const separator = '| --- | --- | --- | --- | --- | --- |';
  const rows = snapshots.map((snapshot) => {
    const impact = snapshot.impact || snapshot.category || 'info';
    const rule = snapshot.rule || 'rule';
    const pages =
      Array.isArray(snapshot.pages) && snapshot.pages.length > 0 ? snapshot.pages.join(', ') : '—';
    const nodes = snapshot.nodes != null ? String(snapshot.nodes) : '—';
    const viewports =
      Array.isArray(snapshot.viewports) && snapshot.viewports.length > 0
        ? snapshot.viewports.join(', ')
        : '—';
    const wcagTags =
      Array.isArray(snapshot.wcagTags) && snapshot.wcagTags.length > 0
        ? snapshot.wcagTags.join(', ')
        : '—';
    return `| ${impact} | ${rule} | ${pages} | ${nodes} | ${viewports} | ${wcagTags} |`;
  });
  return [header, separator, ...rows].join('\n');
};

const renderInternalLinksGroupMarkdown = (group) => {
  const buckets = collectSchemaProjects(group);
  if (buckets.length === 0) return '';

  const sections = buckets.map((bucket) => {
    const runPayload = firstRunPayload(bucket);
    const pages = bucket.pageEntries
      .map((entry) => entry.payload || {})
      .filter((payload) => payload.kind === KIND_PAGE_SUMMARY);
    const projectLabel = runPayload?.metadata?.projectName || bucket.projectName || 'default';
    const heading = `${group.title || 'Internal link audit summary'} – ${projectLabel}`;
    const overview = runPayload?.overview ? renderSchemaMetricsMarkdown(runPayload.overview) : '';

    const header = '| Page | Links found | Checked | Broken |';
    const separator = '| --- | --- | --- | --- |';
    const rows = pages.map((payload) => {
      const summary = payload.summary || {};
      return `| \`${payload.page || 'unknown'}\` | ${summary.totalLinks ?? '—'} | ${summary.uniqueChecked ?? '—'} | ${summary.brokenCount ?? 0} |`;
    });

    const brokenRows = [];
    pages.forEach((payload) => {
      const summary = payload.summary || {};
      (summary.brokenSample || []).forEach((issue) => {
        brokenRows.push(
          `| \`${payload.page || 'unknown'}\` | ${issue.url || ''} | ${issue.status != null ? issue.status : issue.error || 'error'} | ${issue.methodTried || 'HEAD'} |`
        );
      });
    });

    const brokenSection = brokenRows.length
      ? [
          '## Broken links',
          '',
          '| Source page | URL | Status / Error | Method |',
          '| --- | --- | --- | --- |',
          ...brokenRows,
        ].join('\n')
      : '## Broken links\n\nNone 🎉';

    const parts = [`## ${heading}`];
    if (overview) parts.push(overview);
    parts.push('', header, separator, ...rows);
    parts.push('', brokenSection);
    return parts.join('\n');
  });

  return sections.join('\n\n');
};

const renderInteractiveGroupMarkdown = (group) => {
  const buckets = collectSchemaProjects(group);
  if (buckets.length === 0) return '';

  const sections = buckets.map((bucket) => {
    const runPayload = firstRunPayload(bucket);
    const pages = bucket.pageEntries
      .map((entry) => entry.payload || {})
      .filter((payload) => payload.kind === KIND_PAGE_SUMMARY);
    const projectLabel = runPayload?.metadata?.projectName || bucket.projectName || 'default';
    const heading = `${group.title || 'Interactive smoke summary'} – ${projectLabel}`;
    const overview = runPayload?.overview ? renderSchemaMetricsMarkdown(runPayload.overview) : '';
    const budget = runPayload?.overview?.resourceErrorBudget;

    const header = '| Page | Status | Console | Resources | Notes |';
    const separator = '| --- | --- | --- | --- | --- |';
    const rows = pages.map((payload) => {
      const summary = payload.summary || {};
      const consoleOutput = (summary.consoleSample || [])
        .map((entry) => `⚠️ ${entry.message || entry}`)
        .join('<br />');
      const consoleCell = summary.consoleErrors
        ? consoleOutput || 'See captured sample'
        : '✅ None';
      const resourceOutput = (summary.resourceSample || [])
        .map((entry) => {
          const base =
            entry.type === 'requestfailed'
              ? `requestfailed ${entry.url} (${entry.failure || 'unknown'})`
              : `${entry.type} ${entry.status || ''} ${entry.method || ''} ${entry.url}`;
          return `⚠️ ${base.trim()}`;
        })
        .join('<br />');
      const resourceCell = summary.resourceErrors
        ? resourceOutput || 'See captured sample'
        : '✅ None';
      const noteItems = [];
      (summary.warnings || []).forEach((message) => noteItems.push(`⚠️ ${message}`));
      (summary.info || []).forEach((message) => noteItems.push(`ℹ️ ${message}`));
      const notesCell = noteItems.length ? noteItems.join('<br />') : '—';
      const statusLabel = summary.status == null ? 'n/a' : summary.status;
      return `| \`${payload.page || 'unknown'}\` | ${statusLabel} | ${consoleCell || '—'} | ${resourceCell || '—'} | ${notesCell} |`;
    });

    const parts = [`## ${heading}`];
    if (overview) parts.push(overview);
    if (budget != null) parts.push('', `Resource error budget: **${budget}**`);
    parts.push('', header, separator, ...rows);
    return parts.join('\n');
  });

  return sections.join('\n\n');
};

const renderAvailabilityGroupMarkdown = (group) => {
  const buckets = collectSchemaProjects(group);
  if (buckets.length === 0) return '';

  const sections = buckets.map((bucket) => {
    const runPayload = firstRunPayload(bucket);
    const pages = bucket.pageEntries
      .map((entry) => entry.payload || {})
      .filter((payload) => payload.kind === KIND_PAGE_SUMMARY);
    const projectLabel = runPayload?.metadata?.projectName || bucket.projectName || 'default';
    const heading = `${group.title || 'Availability & uptime summary'} – ${projectLabel}`;
    const overview = runPayload?.overview ? renderSchemaMetricsMarkdown(runPayload.overview) : '';

    const header = '| Page | Status | Warnings | Info |';
    const separator = '| --- | --- | --- | --- |';
    const rows = pages.map((payload) => {
      const summary = payload.summary || {};
      const warnings =
        (summary.warnings || []).map((message) => `⚠️ ${message}`).join('<br />') || 'None';
      const info = (summary.info || []).map((message) => `ℹ️ ${message}`).join('<br />') || 'None';
      const statusLabel = summary.status == null ? 'n/a' : summary.status;
      return `| \`${payload.page || 'unknown'}\` | ${statusLabel} | ${warnings} | ${info} |`;
    });

    const parts = [`## ${heading}`];
    if (overview) parts.push(overview);
    parts.push('', header, separator, ...rows);
    return parts.join('\n');
  });

  return sections.join('\n\n');
};

const renderHttpGroupMarkdown = (group) => {
  const buckets = collectSchemaProjects(group);
  if (buckets.length === 0) return '';

  const sections = buckets.map((bucket) => {
    const runPayload = firstRunPayload(bucket);
    const pages = bucket.pageEntries
      .map((entry) => entry.payload || {})
      .filter((payload) => payload.kind === KIND_PAGE_SUMMARY);
    const projectLabel = runPayload?.metadata?.projectName || bucket.projectName || 'default';
    const heading = `${group.title || 'HTTP response validation summary'} – ${projectLabel}`;
    const overview = runPayload?.overview ? renderSchemaMetricsMarkdown(runPayload.overview) : '';

    const header = '| Page | Status | Redirect | Failed checks |';
    const separator = '| --- | --- | --- | --- |';
    const rows = pages.map((payload) => {
      const summary = payload.summary || {};
      const failedChecks =
        (summary.failedChecks || [])
          .map(
            (check) =>
              `⚠️ ${check.label || 'Check failed'}${check.details ? ` — ${check.details}` : ''}`
          )
          .join('<br />') || 'None';
      const statusLabel = summary.status == null ? 'n/a' : summary.status;
      const redirect = summary.redirectLocation || '—';
      return `| \`${payload.page || 'unknown'}\` | ${statusLabel} | ${redirect} | ${failedChecks} |`;
    });

    const parts = [`## ${heading}`];
    if (overview) parts.push(overview);
    parts.push('', header, separator, ...rows);
    return parts.join('\n');
  });

  return sections.join('\n\n');
};

const renderPerformanceGroupMarkdown = (group) => {
  const buckets = collectSchemaProjects(group);
  if (buckets.length === 0) return '';

  const sections = buckets.map((bucket) => {
    const runPayload = firstRunPayload(bucket);
    const pages = bucket.pageEntries
      .map((entry) => entry.payload || {})
      .filter((payload) => payload.kind === KIND_PAGE_SUMMARY);
    const projectLabel = runPayload?.metadata?.projectName || bucket.projectName || 'default';
    const heading = `${group.title || 'Performance monitoring summary'} – ${projectLabel}`;
    const overview = runPayload?.overview ? renderSchemaMetricsMarkdown(runPayload.overview) : '';

    const header = '| Page | Load (ms) | DOM Loaded | Load complete | FCP | Breaches |';
    const separator = '| --- | --- | --- | --- | --- | --- |';
    const rows = pages.map((payload) => {
      const summary = payload.summary || {};
      const breaches =
        (summary.budgetBreaches || [])
          .map(
            (breach) =>
              `${breach.metric}: ${Math.round(breach.value)}ms (budget ${Math.round(breach.budget)}ms)`
          )
          .join('<br />') || 'None';
      return `| \`${payload.page || 'unknown'}\` | ${summary.loadTimeMs != null ? Math.round(summary.loadTimeMs) : '—'} | ${summary.domContentLoadedMs != null ? Math.round(summary.domContentLoadedMs) : '—'} | ${summary.loadCompleteMs != null ? Math.round(summary.loadCompleteMs) : '—'} | ${summary.firstContentfulPaintMs != null ? Math.round(summary.firstContentfulPaintMs) : '—'} | ${breaches} |`;
    });

    const parts = [`## ${heading}`];
    if (overview) parts.push(overview);
    parts.push('', header, separator, ...rows);
    return parts.join('\n');
  });

  return sections.join('\n\n');
};

const renderVisualGroupMarkdown = (group) => {
  const buckets = collectSchemaProjects(group);
  if (buckets.length === 0) return '';

  const sections = buckets.map((bucket) => {
    const runPayload = firstRunPayload(bucket);
    const pages = bucket.pageEntries
      .map((entry) => entry.payload || {})
      .filter((payload) => payload.kind === KIND_PAGE_SUMMARY);
    const projectLabel = runPayload?.metadata?.projectName || bucket.projectName || 'default';
    const heading = `${group.title || 'Visual regression summary'} – ${projectLabel}`;
    const overview = runPayload?.overview ? renderSchemaMetricsMarkdown(runPayload.overview) : '';

    const header = '| Page | Screenshot | Threshold | Result | Details |';
    const separator = '| --- | --- | --- | --- | --- |';
    const rows = pages.map((payload) => {
      const summary = payload.summary || {};
      const result = (summary.result || '').toLowerCase();
      const diffDetails = [];
      if (summary.pixelDiff != null)
        diffDetails.push(`Pixel diff: ${summary.pixelDiff.toLocaleString()}`);
      if (summary.pixelRatio != null)
        diffDetails.push(`Diff ratio: ${(summary.pixelRatio * 100).toFixed(2)}%`);
      if (summary.expectedSize && summary.actualSize) {
        diffDetails.push(
          `Expected ${summary.expectedSize.width}×${summary.expectedSize.height}px, got ${summary.actualSize.width}×${summary.actualSize.height}px`
        );
      }
      if (summary.error) diffDetails.push(summary.error);
      const detailsCell = diffDetails.length ? diffDetails.join('<br />') : 'Matched baseline';
      const resultCell = result === 'diff' ? '⚠️ Diff detected' : '✅ Matched';
      return `| \`${payload.page || 'unknown'}\` | ${summary.screenshot || '—'} | ${summary.threshold != null ? summary.threshold : '—'} | ${resultCell} | ${detailsCell} |`;
    });

    const parts = [`## ${heading}`];
    if (overview) parts.push(overview);
    parts.push('', header, separator, ...rows);
    return parts.join('\n');
  });

  return sections.join('\n\n');
};

const renderSchemaRunEntryMarkdown = (entry) => {
  const payload = entry.payload || {};
  const metadata = payload.metadata || {};
  const labelParts = [];
  if (metadata.scope) labelParts.push(metadata.scope);
  if (metadata.projectName) labelParts.push(metadata.projectName);
  if (Array.isArray(metadata.viewports) && metadata.viewports.length > 0) {
    labelParts.push(metadata.viewports.join(', '));
  }
  const headingLabel = labelParts.length > 0 ? labelParts.join(' • ') : 'summary';
  const heading = `### Run Summary – ${headingLabel}`;
  const overview = payload.overview ? renderSchemaMetricsMarkdown(payload.overview) : '';
  const rules = renderRuleSnapshotsMarkdown(payload.ruleSnapshots);
  const sections = [overview, rules].filter(Boolean).join('\n\n');
  return `${heading}\n\n${sections || '_No overview metrics provided._'}`;
};

const renderSchemaPageEntriesMarkdownFallback = (entries) => {
  if (!Array.isArray(entries) || entries.length === 0) return '';
  const lines = entries.map((entry) => {
    const payload = entry.payload || {};
    const page = payload.page || 'Unknown page';
    const viewport = payload.viewport || entry.projectName || 'default';
    const summary =
      payload.summary && Object.keys(payload.summary).length > 0
        ? formatSchemaValueMarkdown(payload.summary)
        : 'No summary data';
    return `- **${page} – ${viewport}**: ${summary}`;
  });
  return lines.join('\n');
};

const renderSchemaGroupFallbackMarkdown = (group) => {
  const headline = group.title || humaniseKey(group.baseName);
  const runMarkdown = (group.runEntries || []).map(renderSchemaRunEntryMarkdown).join('\n\n');
  const pageMarkdown = renderSchemaPageEntriesMarkdownFallback(group.pageEntries || []);
  const sections = [`## ${headline}`];
  if (runMarkdown) sections.push(runMarkdown);
  if (pageMarkdown) sections.push('### Page Summaries', pageMarkdown);
  return sections.join('\n\n');
};

const formatAccessibilityNotesMarkdown = (summary) => {
  const notes = Array.isArray(summary.notes) ? summary.notes.slice(0, 10) : [];
  const extra = [];
  if (summary.stability) {
    const stability = summary.stability || {};
    const label = stability.ok ? 'Stable' : 'Stability issue';
    const detail = stability.strategy ? `${label} (strategy: ${stability.strategy})` : label;
    extra.push(detail);
  }
  if (summary.httpStatus && summary.httpStatus !== 200) {
    extra.push(`HTTP ${summary.httpStatus}`);
  }
  const combined = [...notes, ...extra];
  if (combined.length === 0) return 'None';
  return combined.map((note) => String(note)).join('<br />');
};

const renderAccessibilityGroupMarkdown = (group) => {
  const buckets = collectSchemaProjects(group);
  if (buckets.length === 0) return '';

  const sections = buckets
    .map((bucket) => {
      const runPayload = firstRunPayload(bucket);
      const pages = bucket.pageEntries
        .map((entry) => entry.payload || {})
        .filter((payload) => payload.kind === KIND_PAGE_SUMMARY);
      const projectLabel = runPayload?.metadata?.projectName || bucket.projectName || 'default';
      const heading = `${group.title || 'WCAG findings summary'} – ${projectLabel}`;
      const overview =
        runPayload?.markdownBody ||
        (runPayload?.overview ? renderSchemaMetricsMarkdown(runPayload.overview) : '');

      const pageSections = pages.map((payload) => {
        const summary = payload.summary || {};
        if (summary.cardMarkdown) return summary.cardMarkdown;

        const status = summary.status || 'passed';
        const statusLabel = status.replace(/[-_/]+/g, ' ');
        const notes = formatAccessibilityNotesMarkdown(summary);
        return `### ${payload.page || 'unknown'}\n\n- Status: ${statusLabel}\n- Gating: ${summary.gatingViolations ?? 0}\n- Advisory: ${summary.advisoryFindings ?? 0}\n- Best practice: ${summary.bestPracticeFindings ?? 0}\n- HTTP: ${summary.httpStatus ?? '—'}\n- Notes: ${notes}`;
      });

      const parts = [`## ${heading}`];
      if (overview) parts.push(overview);
      parts.push(...pageSections);
      return parts.join('\n\n');
    })
    .filter(Boolean);

  return sections.join('\n\n');
};

const SCHEMA_MARKDOWN_RENDERERS = {
  'internal-links': renderInternalLinksGroupMarkdown,
  interactive: renderInteractiveGroupMarkdown,
  availability: renderAvailabilityGroupMarkdown,
  http: renderHttpGroupMarkdown,
  performance: renderPerformanceGroupMarkdown,
  visual: renderVisualGroupMarkdown,
  wcag: renderAccessibilityGroupMarkdown,
};

const renderSchemaGroupMarkdown = (group) => {
  const summaryType = summaryTypeFromGroup(group);
  if (summaryType && SCHEMA_MARKDOWN_RENDERERS[summaryType]) {
    return SCHEMA_MARKDOWN_RENDERERS[summaryType](group);
  }
  return renderSchemaGroupFallbackMarkdown(group);
};

const renderSchemaSummariesMarkdown = (records = []) => {
  if (!Array.isArray(records) || records.length === 0) {
    return { markdown: '', promotedBaseNames: new Set() };
  }

  const groups = buildSchemaGroups(records).filter(
    (group) => group.runEntries.length > 0 || group.pageEntries.length > 0
  );

  if (groups.length === 0) {
    return { markdown: '', promotedBaseNames: new Set() };
  }

  const promotedBaseNames = new Set();
  const sections = groups
    .map((group) => {
      if ((group.runEntries || []).length > 0) {
        promotedBaseNames.add(group.baseName);
      }
      return renderSchemaGroupMarkdown(group);
    })
    .filter(Boolean);

  const markdown = sections.join('\n\n');
  return { markdown, promotedBaseNames };
};

const renderRunSummariesMarkdown = (summaries = []) => {
  if (!Array.isArray(summaries) || summaries.length === 0) return '';
  const sections = summaries
    .map((summary) => {
      const title = summary.title || summary.baseName || 'Summary';
      const body = summary.markdown || '_No markdown body provided._';
      return `## ${title}\n\n${body.trim()}`;
    })
    .filter(Boolean);
  return sections.join('\n\n');
};

const STATUS_LABELS = {
  passed: 'Passed',
  failed: 'Failed',
  skipped: 'Skipped',
  timedOut: 'Timed Out',
  interrupted: 'Interrupted',
  flaky: 'Flaky',
  unknown: 'Unknown',
};

const STATUS_ORDER = ['failed', 'timedOut', 'interrupted', 'passed', 'flaky', 'skipped', 'unknown'];

const renderStatusFilters = (statusCounts) => {
  const buttons = STATUS_ORDER.filter((status) => statusCounts[status] > 0).map((status) => {
    const label = STATUS_LABELS[status] || status;
    const count = statusCounts[status] ?? 0;
    return `
      <label class="filter-chip status-${status}">
        <input type="checkbox" name="status" value="${status}" checked />
        <span>${escapeHtml(label)} <span class="filter-count">${count}</span></span>
      </label>
    `;
  });

  return `
    <div class="filters">
      <div class="status-filters" role="group" aria-label="Filter by status">
        ${buttons.join('\n')}
      </div>
      <div class="search-filter">
        <label for="report-search" class="visually-hidden">Filter tests</label>
        <input id="report-search" type="search" placeholder="Filter by test name, project, tags, or text" />
      </div>
    </div>
  `;
};

const renderSummaryCards = (run) => {
  const counts = run.statusCounts || {};
  const cards = [
    {
      label: 'Total Tests',
      value: run.totalTests ?? counts.total ?? 0,
      tone: 'total',
    },
    {
      label: 'Passed',
      value: counts.passed || 0,
      tone: 'passed',
    },
    {
      label: 'Failed',
      value: counts.failed || 0,
      tone: (counts.failed || 0) > 0 ? 'failed' : 'muted',
    },
    {
      label: 'Skipped',
      value: counts.skipped || 0,
      tone: 'skipped',
    },
    {
      label: 'Flaky',
      value: counts.flaky || 0,
      tone: (counts.flaky || 0) > 0 ? 'flaky' : 'muted',
    },
  ];

  return `
    <section class="summary-cards" aria-label="Run summary">
      ${cards
        .map(
          (card) => `
            <article class="summary-card tone-${card.tone}">
              <div class="summary-card__label">${escapeHtml(card.label)}</div>
              <div class="summary-card__value">${escapeHtml(card.value)}</div>
            </article>
          `
        )
        .join('\n')}
    </section>
  `;
};

const renderRunSummaries = (summaries) => {
  if (!Array.isArray(summaries) || summaries.length === 0) return '';

  const items = summaries.map((summary) => {
    const hasHtml = Boolean(summary.html);
    const body = hasHtml
      ? summary.html
      : summary.markdown
        ? `<pre class="run-summary__markdown">${escapeHtml(summary.markdown)}</pre>`
        : '<p>No summary data available.</p>';

    const friendlyTitle = escapeHtml(summary.title || summary.baseName || 'Summary');
    let meta = '';
    if (summary.source?.testTitle) {
      const anchorId = summary.source.anchorId ? `#${escapeHtml(summary.source.anchorId)}` : null;
      const label = escapeHtml(summary.source.testTitle);
      meta = anchorId
        ? `<div class="run-summary-card__meta">Source: <a href="${anchorId}">${label}</a></div>`
        : `<div class="run-summary-card__meta">Source: ${label}</div>`;
    }

    const heading = hasHtml
      ? `<div class="run-summary-card__title">${friendlyTitle}</div>`
      : `<header><h2>${friendlyTitle}</h2></header>`;

    return `
      <article class="run-summary-card">
        ${heading}
        ${meta}
        <div class="run-summary-card__body">${body}</div>
      </article>
    `;
  });

  return `
    <section class="run-summaries" aria-label="Run-level summaries">
      ${items.join('\n')}
    </section>
  `;
};

const renderFormsPageCard = (summary) => {
  if (!summary) return '';
  const gating = summary.gatingIssues || [];
  const advisories = summary.advisories || [];
  const fields = summary.fields || [];
  const selector = summary.selectorUsed || summary.selector || 'n/a';
  const formName = summary.formName || 'Form';
  const gatingList = gating
    .map((item) => `<li class="check-fail">${escapeHtml(String(item))}</li>`)
    .join('');
  const advisoryList = advisories.map((item) => `<li>${escapeHtml(String(item))}</li>`).join('');
  const fieldRows = fields
    .map((field) => {
      const name = field.name || 'Field';
      const accessible = field.accessibleName || 'no accessible name';
      const required = field.required ? 'Yes' : 'No';
      const issues =
        Array.isArray(field.issues) && field.issues.length
          ? `<ul class="details">${field.issues.map((issue) => `<li>${escapeHtml(String(issue))}</li>`).join('')}</ul>`
          : '<p class="details">No issues detected.</p>';
      return `
        <details>
          <summary><code>${escapeHtml(name)}</code> — ${escapeHtml(accessible)}</summary>
          <p class="details">Required: ${required}</p>
          ${issues}
        </details>
      `;
    })
    .join('');

  const statusClass = gating.length ? 'error' : 'success';

  return `
    <section class="summary-report summary-a11y page-card">
      <div class="page-card__header">
        <h3>${escapeHtml(formName)} — ${escapeHtml(summary.page || 'n/a')}</h3>
        <span class="status-pill ${statusClass}">
          ${gating.length ? `${gating.length} gating issue(s)` : 'Pass'}
        </span>
      </div>
      <p class="details">Form selector: <code>${escapeHtml(selector)}</code></p>
      ${gating.length ? `<ul class="details">${gatingList}</ul>` : ''}
      ${advisories.length ? `<details><summary>Advisories (${advisories.length})</summary><ul class="details">${advisoryList}</ul></details>` : ''}
      ${fieldRows}
    </section>
  `;
};

const renderKeyboardPageCard = (summary) => {
  if (!summary) return '';
  const gating = summary.gatingIssues || [];
  const advisories = summary.advisories || [];
  const focusSequence = summary.focusSequence || [];
  const statusClass = gating.length ? 'error' : 'success';
  const gatingList = gating
    .map((item) => `<li class="check-fail">${escapeHtml(String(item))}</li>`)
    .join('');
  const advisoryList = advisories.map((item) => `<li>${escapeHtml(String(item))}</li>`).join('');
  const sequenceItems = focusSequence
    .map((entry, index) => {
      const summaryText = entry.summary || `Stop ${index + 1}`;
      const indicatorLabel = entry.hasIndicator
        ? 'Focus indicator detected'
        : 'No focus indicator found';
      return `
        <li>
          <strong>Step ${index + 1}</strong>: ${escapeHtml(summaryText)} — ${indicatorLabel}
        </li>
      `;
    })
    .join('');

  const skipLink = summary.skipLink;
  const skipStatus = skipLink
    ? `present (${escapeHtml(skipLink.text || skipLink.href || 'skip link')})`
    : 'not detected';

  return `
    <section class="summary-report summary-a11y page-card">
      <div class="page-card__header">
        <h3>${escapeHtml(summary.page || 'unknown')}</h3>
        <span class="status-pill ${statusClass}">
          ${gating.length ? `${gating.length} gating issue(s)` : 'Pass'}
        </span>
      </div>
      <p class="details">Focusable elements detected: ${summary.focusableCount ?? 'n/a'}</p>
      <p class="details">Visited via keyboard: ${summary.visitedCount ?? 'n/a'}</p>
      <p class="details">Skip link ${skipStatus}.</p>
      ${gating.length ? `<ul class="details">${gatingList}</ul>` : ''}
      ${advisories.length ? `<details><summary>Advisories (${advisories.length})</summary><ul class="details">${advisoryList}</ul></details>` : ''}
      ${
        sequenceItems
          ? `<details><summary>Focus sequence (${focusSequence.length} stops)</summary><ul class="details">${sequenceItems}</ul></details>`
          : ''
      }
    </section>
  `;
};

const renderKeyboardGroupHtml = (group) => {
  const buckets = collectSchemaProjects(group);
  if (buckets.length === 0) return '';

  const sections = buckets.map((bucket) => {
    const runPayload = firstRunPayload(bucket);
    const pagesData = runPayload?.details?.pages || [];
    const overview = runPayload?.overview || {};
    const metrics = [
      { label: 'Pages audited', value: overview.totalPagesAudited ?? pagesData.length },
      {
        label: 'Pages with gating issues',
        value:
          overview.pagesWithGatingIssues ??
          pagesData.filter((page) => (page.gating || []).length > 0).length,
      },
      {
        label: 'Pages with advisories',
        value:
          overview.pagesWithAdvisories ??
          pagesData.filter((page) => (page.advisories || []).length > 0).length,
      },
      {
        label: 'Skip links detected',
        value:
          overview.skipLinksDetected ?? pagesData.filter((page) => Boolean(page.skipLink)).length,
      },
      {
        label: 'Total focus stops sampled',
        value: pagesData.reduce((sum, page) => sum + (page.visitedCount || 0), 0),
      },
    ];
    const overviewHtml = renderSummaryMetrics(metrics);
    const wcagRefs = runPayload?.details?.wcagReferences || [];
    const wcagBadges = wcagRefs
      .map((ref) => `<span class="badge badge-wcag">${escapeHtml(`${ref.id} ${ref.name}`)}</span>`)
      .join(' ');

    const tableRows = pagesData
      .map((page) => {
        const skipStatus = page.skipLink
          ? `Present (${escapeHtml(page.skipLink.text || page.skipLink.href || 'skip link')})`
          : 'Missing';
        return `
          <tr class="${(page.gating || []).length ? 'impact-critical' : ''}">
            <td><code>${escapeHtml(page.page || 'unknown')}</code></td>
            <td>${page.focusableCount ?? 'n/a'}</td>
            <td>${page.visitedCount ?? 'n/a'}</td>
            <td>${skipStatus}</td>
            <td>${(page.gating || []).length}</td>
            <td>${(page.advisories || []).length}</td>
          </tr>
        `;
      })
      .join('');

    const perPageEntries = (bucket.pageEntries || []).map((entry) => {
      const payload = entry.payload || {};
      const summary = payload.summary || {};
      return {
        ...summary,
        page: payload.page || summary.page,
      };
    });

    const accordionHtml = renderPerPageAccordion(perPageEntries, {
      heading: 'Per-page breakdown',
      summaryClass: 'summary-page--keyboard',
      renderCard: (entrySummary) => renderKeyboardPageCard(entrySummary),
      formatSummaryLabel: (entrySummary) => entrySummary?.page || 'Unknown page',
    });

    return `
      <section class="summary-report summary-a11y">
        <h2>Keyboard-only navigation summary</h2>
        <p class="details"><strong>WCAG coverage:</strong> ${wcagBadges || '—'}</p>
        ${overviewHtml}
        <table>
          <thead>
            <tr><th>Page</th><th>Focusable elements sampled</th><th>Unique focus stops</th><th>Skip link</th><th>Gating issues</th><th>Advisories</th></tr>
          </thead>
          <tbody>${tableRows}</tbody>
        </table>
      </section>
      ${accordionHtml}
    `;
  });

  const headline = escapeHtml(group.title || 'Keyboard navigation summary');
  return `
    <article class="schema-group">
      <header><h2>${headline}</h2></header>
      ${sections.join('\n')}
    </article>
  `;
};

const renderReducedMotionPageCard = (summary) => {
  if (!summary) return '';
  const gating = summary.gatingIssues || [];
  const advisories = summary.advisories || [];
  const significant = summary.significantAnimations || [];
  const statusClass = gating.length ? 'error' : 'success';
  const gatingList = gating
    .map((item) => `<li class="check-fail">${escapeHtml(String(item))}</li>`)
    .join('');
  const advisoryList = advisories.map((item) => `<li>${escapeHtml(String(item))}</li>`).join('');
  const significantList = significant
    .map((anim) => {
      const label = `${anim.name || anim.type || 'animation'} on ${anim.selector || 'element'}`;
      const duration = anim.duration != null ? `${anim.duration}ms` : 'unknown duration';
      const iterations = anim.iterations != null ? anim.iterations : 'unknown iterations';
      return `<li>${escapeHtml(label)} (${duration}, ${iterations})</li>`;
    })
    .join('');

  const respectsPreference = summary.matchesPreference ? 'Respected' : 'Violated';

  return `
    <section class="summary-report summary-a11y page-card">
      <div class="page-card__header">
        <h3>${escapeHtml(summary.page || 'unknown')}</h3>
        <span class="status-pill ${statusClass}">
          ${gating.length ? `${gating.length} gating issue(s)` : 'Pass'}
        </span>
      </div>
      <p class="details">Prefers-reduced-motion: ${respectsPreference}</p>
      <p class="details">Animations observed: ${summary.animations ? summary.animations.length : 0}; significant animations: ${significant.length}</p>
      ${gating.length ? `<ul class="details">${gatingList}</ul>` : ''}
      ${advisories.length ? `<details><summary>Advisories (${advisories.length})</summary><ul class="details">${advisoryList}</ul></details>` : ''}
      ${significant.length ? `<details><summary>Significant animations</summary><ul class="details">${significantList}</ul></details>` : ''}
    </section>
  `;
};

const renderReducedMotionGroupHtml = (group) => {
  const buckets = collectSchemaProjects(group);
  if (buckets.length === 0) return '';

  const sections = buckets.map((bucket) => {
    const runPayload = firstRunPayload(bucket);
    const pagesData = runPayload?.details?.pages || [];
    const overview = runPayload?.overview || {};
    const metrics = [
      { label: 'Pages audited', value: overview.totalPagesAudited ?? pagesData.length },
      {
        label: 'Pages respecting preference',
        value:
          overview.pagesRespectingPreference ??
          pagesData.filter((page) => page.matchesPreference).length,
      },
      {
        label: 'Pages with gating issues',
        value:
          overview.pagesWithGatingIssues ??
          pagesData.filter((page) => (page.gating || []).length > 0).length,
      },
      {
        label: 'Pages with advisories',
        value:
          overview.pagesWithAdvisories ??
          pagesData.filter((page) => (page.advisories || []).length > 0).length,
      },
      {
        label: 'Significant animations',
        value:
          overview.totalSignificantAnimations ??
          pagesData.reduce((sum, page) => sum + (page.significantAnimations || []).length, 0),
      },
    ];
    const overviewHtml = renderSummaryMetrics(metrics);
    const wcagRefs = runPayload?.details?.wcagReferences || [];
    const wcagBadges = wcagRefs
      .map((ref) => `<span class="badge badge-wcag">${escapeHtml(`${ref.id} ${ref.name}`)}</span>`)
      .join(' ');

    const tableRows = pagesData
      .map(
        (page) => `
          <tr class="${(page.gating || []).length ? 'impact-critical' : ''}">
            <td><code>${escapeHtml(page.page || 'unknown')}</code></td>
            <td>${page.animations ? page.animations.length : 0}</td>
            <td>${page.significantAnimations ? page.significantAnimations.length : 0}</td>
            <td>${page.matchesPreference ? 'Yes' : 'No'}</td>
            <td>${(page.gating || []).length}</td>
            <td>${(page.advisories || []).length}</td>
          </tr>
        `
      )
      .join('');

    const perPageEntries = (bucket.pageEntries || []).map((entry) => {
      const payload = entry.payload || {};
      const summary = payload.summary || {};
      return {
        ...summary,
        page: payload.page || summary.page,
      };
    });

    const accordionHtml = renderPerPageAccordion(perPageEntries, {
      heading: 'Per-page reduced-motion findings',
      summaryClass: 'summary-page--reduced-motion',
      renderCard: (entrySummary) => renderReducedMotionPageCard(entrySummary),
      formatSummaryLabel: (entrySummary) => entrySummary?.page || 'Unknown page',
    });

    return `
      <section class="summary-report summary-a11y">
        <h2>Reduced motion preference summary</h2>
        <p class="details"><strong>WCAG coverage:</strong> ${wcagBadges || '—'}</p>
        ${overviewHtml}
        <table>
          <thead>
            <tr><th>Page</th><th>Running animations</th><th>Significant animations</th><th>Prefers-reduced respected</th><th>Gating issues</th><th>Advisories</th></tr>
          </thead>
          <tbody>${tableRows}</tbody>
        </table>
      </section>
      ${accordionHtml}
    `;
  });

  const headline = escapeHtml(group.title || 'Reduced motion preference summary');
  return `
    <article class="schema-group">
      <header><h2>${headline}</h2></header>
      ${sections.join('\n')}
    </article>
  `;
};

const renderReflowPageCard = (summary) => {
  if (!summary) return '';
  const gating = summary.gatingIssues || [];
  const advisories = summary.advisories || [];
  const overflowSources = summary.overflowSources || [];
  const statusClass = gating.length ? 'error' : 'success';
  const gatingList = gating
    .map((item) => `<li class="check-fail">${escapeHtml(String(item))}</li>`)
    .join('');
  const advisoryList = advisories.map((item) => `<li>${escapeHtml(String(item))}</li>`).join('');
  const offenderList = overflowSources
    .map((offender) => {
      const label = `${offender.tag || 'element'}${offender.id ? `#${offender.id}` : ''}${
        offender.className ? `.${offender.className}` : ''
      }`;
      const text = offender.text ? ` — ${offender.text}` : '';
      return `<li>${escapeHtml(`${label} extends viewport (L ${offender.rectLeft}px / R ${offender.rectRight}px)${text}`)}</li>`;
    })
    .join('');

  return `
    <section class="summary-report summary-a11y page-card">
      <div class="page-card__header">
        <h3>${escapeHtml(summary.page || 'unknown')}</h3>
        <span class="status-pill ${statusClass}">
          ${gating.length ? `${gating.length} gating issue(s)` : 'Pass'}
        </span>
      </div>
      <p class="details">Viewport width: ${summary.viewportWidth ?? 'n/a'}px; document width: ${summary.documentWidth ?? 'n/a'}px</p>
      <p class="details">Horizontal overflow: ${summary.horizontalOverflowPx ?? 0}px</p>
      ${gating.length ? `<ul class="details">${gatingList}</ul>` : ''}
      ${advisories.length ? `<details><summary>Advisories (${advisories.length})</summary><ul class="details">${advisoryList}</ul></details>` : ''}
      ${overflowSources.length ? `<details><summary>Potential overflow sources</summary><ul class="details">${offenderList}</ul></details>` : ''}
    </section>
  `;
};

const renderReflowGroupHtml = (group) => {
  const buckets = collectSchemaProjects(group);
  if (buckets.length === 0) return '';

  const sections = buckets.map((bucket) => {
    const runPayload = firstRunPayload(bucket);
    const pagesData = runPayload?.details?.pages || [];
    const overview = runPayload?.overview || {};
    const metrics = [
      { label: 'Pages audited', value: overview.totalPagesAudited ?? pagesData.length },
      {
        label: 'Pages with overflow',
        value:
          overview.pagesWithOverflow ??
          pagesData.filter((page) => (page.gating || []).length > 0).length,
      },
      {
        label: 'Pages with advisories',
        value:
          overview.pagesWithAdvisories ??
          pagesData.filter((page) => (page.advisories || []).length > 0).length,
      },
      {
        label: 'Maximum overflow (px)',
        value:
          overview.maxOverflowPx ??
          pagesData.reduce((max, page) => Math.max(max, page.horizontalOverflowPx || 0), 0),
      },
    ];
    const overviewHtml = renderSummaryMetrics(metrics);
    const wcagRefs = runPayload?.details?.wcagReferences || [];
    const wcagBadges = wcagRefs
      .map((ref) => `<span class="badge badge-wcag">${escapeHtml(`${ref.id} ${ref.name}`)}</span>`)
      .join(' ');

    const tableRows = pagesData
      .map(
        (page) => `
          <tr class="${(page.gating || []).length ? 'impact-critical' : ''}">
            <td><code>${escapeHtml(page.page || 'unknown')}</code></td>
            <td>${page.viewportWidth ?? 'n/a'}px</td>
            <td>${page.documentWidth ?? 'n/a'}px</td>
            <td>${page.horizontalOverflowPx ?? 0}px</td>
            <td>${(page.gating || []).length}</td>
            <td>${(page.advisories || []).length}</td>
          </tr>
        `
      )
      .join('');

    const perPageEntries = (bucket.pageEntries || []).map((entry) => {
      const payload = entry.payload || {};
      const summary = payload.summary || {};
      return {
        ...summary,
        page: payload.page || summary.page,
      };
    });

    const accordionHtml = renderPerPageAccordion(perPageEntries, {
      heading: 'Per-page reflow findings',
      summaryClass: 'summary-page--reflow',
      renderCard: (entrySummary) => renderReflowPageCard(entrySummary),
      formatSummaryLabel: (entrySummary) => entrySummary?.page || 'Unknown page',
    });

    return `
      <section class="summary-report summary-a11y">
        <h2>320px reflow summary</h2>
        <p class="details"><strong>WCAG coverage:</strong> ${wcagBadges || '—'}</p>
        ${overviewHtml}
        <table>
          <thead>
            <tr><th>Page</th><th>Viewport width</th><th>Document width</th><th>Horizontal overflow</th><th>Gating issues</th><th>Advisories</th></tr>
          </thead>
          <tbody>${tableRows}</tbody>
        </table>
      </section>
      ${accordionHtml}
    `;
  });

  const headline = escapeHtml(group.title || '320px reflow summary');
  return `
    <article class="schema-group">
      <header><h2>${headline}</h2></header>
      ${sections.join('\n')}
    </article>
  `;
};

const renderIframePageCard = (summary) => {
  if (!summary) return '';
  const gating = summary.gatingIssues || [];
  const advisories = summary.advisories || [];
  const frames = summary.frames || [];
  const statusClass = gating.length ? 'error' : 'success';
  const gatingList = gating
    .map((item) => `<li class="check-fail">${escapeHtml(String(item))}</li>`)
    .join('');
  const advisoryList = advisories.map((item) => `<li>${escapeHtml(String(item))}</li>`).join('');
  const frameList = frames
    .map((frame) => {
      const label = frame.title || frame.ariaLabel || frame.name || 'no accessible label';
      const originLabel = frame.crossOrigin ? 'cross-origin' : 'same-origin';
      const location = frame.resolvedUrl || frame.src || `#${frame.index}`;
      return `<li>${escapeHtml(`${originLabel} iframe → ${location} (Accessible label: ${label})`)}</li>`;
    })
    .join('');

  return `
    <section class="summary-report summary-a11y page-card">
      <div class="page-card__header">
        <h3>${escapeHtml(summary.page || 'unknown')}</h3>
        <span class="status-pill ${statusClass}">
          ${gating.length ? `${gating.length} gating issue(s)` : 'Pass'}
        </span>
      </div>
      <p class="details">Iframe count: ${summary.iframeCount ?? frames.length}</p>
      ${gating.length ? `<ul class="details">${gatingList}</ul>` : ''}
      ${advisories.length ? `<details><summary>Advisories (${advisories.length})</summary><ul class="details">${advisoryList}</ul></details>` : ''}
      ${frames.length ? `<details><summary>Iframe inventory</summary><ul class="details">${frameList}</ul></details>` : ''}
    </section>
  `;
};

const renderIframeGroupHtml = (group) => {
  const buckets = collectSchemaProjects(group);
  if (buckets.length === 0) return '';

  const sections = buckets.map((bucket) => {
    const runPayload = firstRunPayload(bucket);
    const pagesData = runPayload?.details?.pages || [];
    const overview = runPayload?.overview || {};
    const metrics = [
      { label: 'Pages audited', value: overview.totalPagesAudited ?? pagesData.length },
      {
        label: 'Total iframes detected',
        value:
          overview.totalIframesDetected ??
          pagesData.reduce((sum, page) => sum + (page.frames || []).length, 0),
      },
      {
        label: 'Pages with gating issues',
        value:
          overview.pagesWithMissingLabels ??
          pagesData.filter((page) => (page.gating || []).length > 0).length,
      },
      {
        label: 'Pages with advisories',
        value:
          overview.pagesWithAdvisories ??
          pagesData.filter((page) => (page.advisories || []).length > 0).length,
      },
    ];
    const overviewHtml = renderSummaryMetrics(metrics);
    const wcagRefs = runPayload?.details?.wcagReferences || [];
    const wcagBadges = wcagRefs
      .map((ref) => `<span class="badge badge-wcag">${escapeHtml(`${ref.id} ${ref.name}`)}</span>`)
      .join(' ');

    const tableRows = pagesData
      .map(
        (page) => `
          <tr class="${(page.gating || []).length ? 'impact-critical' : ''}">
            <td><code>${escapeHtml(page.page || 'unknown')}</code></td>
            <td>${page.iframeCount ?? (page.frames || []).length}</td>
            <td>${(page.gating || []).length}</td>
            <td>${(page.advisories || []).length}</td>
          </tr>
        `
      )
      .join('');

    const perPageEntries = (bucket.pageEntries || []).map((entry) => {
      const payload = entry.payload || {};
      const summary = payload.summary || {};
      return {
        ...summary,
        page: payload.page || summary.page,
      };
    });

    const accordionHtml = renderPerPageAccordion(perPageEntries, {
      heading: 'Per-page iframe findings',
      summaryClass: 'summary-page--iframe',
      renderCard: (entrySummary) => renderIframePageCard(entrySummary),
      formatSummaryLabel: (entrySummary) => entrySummary?.page || 'Unknown page',
    });

    return `
      <section class="summary-report summary-a11y">
        <h2>Iframe accessibility summary</h2>
        <p class="details"><strong>WCAG coverage:</strong> ${wcagBadges || '—'}</p>
        ${overviewHtml}
        <table>
          <thead>
            <tr><th>Page</th><th>Iframe count</th><th>Gating issues</th><th>Advisories</th></tr>
          </thead>
          <tbody>${tableRows}</tbody>
        </table>
      </section>
      ${accordionHtml}
    `;
  });

  const headline = escapeHtml(group.title || 'Iframe accessibility summary');
  return `
    <article class="schema-group">
      <header><h2>${headline}</h2></header>
      ${sections.join('\n')}
    </article>
  `;
};

const renderStructurePageCard = (summary) => {
  if (!summary) return '';
  const gating = summary.gatingIssues || [];
  const advisories = summary.advisories || [];
  const headingSkips = summary.headingSkips || [];
  const headingOutline = summary.headingOutline || [];
  const statusClass = gating.length ? 'error' : 'success';
  const gatingList = gating
    .map((item) => `<li class="check-fail">${escapeHtml(String(item))}</li>`)
    .join('');
  const advisoryList = advisories.map((item) => `<li>${escapeHtml(String(item))}</li>`).join('');
  const headingSkipList = headingSkips
    .map((item) => `<li>${escapeHtml(String(item))}</li>`)
    .join('');
  const headingOutlineList = headingOutline
    .map(
      (entry) =>
        `<li><code>${escapeHtml(entry.text || 'Untitled heading')}</code> (H${entry.level ?? '?'})</li>`
    )
    .join('');

  return `
    <section class="summary-report summary-a11y page-card">
      <div class="page-card__header">
        <h3>${escapeHtml(summary.page || 'unknown')}</h3>
        <span class="status-pill ${statusClass}">
          ${gating.length ? `${gating.length} gating issue(s)` : 'Pass'}
        </span>
      </div>
      <p class="details">H1 count: ${summary.h1Count ?? 'n/a'}</p>
      <ul class="details">
        <li>Main landmark: ${summary.hasMainLandmark ? 'present' : 'missing'}</li>
        <li>Navigation landmarks: ${summary.navigationLandmarks ?? 0}</li>
        <li>Header landmarks: ${summary.headerLandmarks ?? 0}</li>
        <li>Footer landmarks: ${summary.footerLandmarks ?? 0}</li>
      </ul>
      ${gating.length ? `<ul class="details">${gatingList}</ul>` : ''}
      ${advisories.length ? `<details><summary>Advisories (${advisories.length})</summary><ul class="details">${advisoryList}</ul></details>` : ''}
      ${headingSkips.length ? `<details><summary>Heading level skips</summary><ul class="details">${headingSkipList}</ul></details>` : ''}
      ${headingOutline.length ? `<details><summary>Heading outline (${headingOutline.length} headings)</summary><ul class="details">${headingOutlineList}</ul></details>` : ''}
    </section>
  `;
};

const renderStructureGroupHtml = (group) => {
  const buckets = collectSchemaProjects(group);
  if (buckets.length === 0) return '';

  const sections = buckets.map((bucket) => {
    const runPayload = firstRunPayload(bucket);
    const pagesData = runPayload?.details?.pages || [];
    const overview = runPayload?.overview || {};
    const metrics = [
      { label: 'Pages audited', value: overview.totalPagesAudited ?? pagesData.length },
      {
        label: 'Pages missing main landmark',
        value:
          overview.pagesMissingMain ?? pagesData.filter((page) => !page.hasMainLandmark).length,
      },
      {
        label: 'Pages with heading skips',
        value:
          overview.pagesWithHeadingSkips ??
          pagesData.filter((page) => (page.headingSkips || []).length > 0).length,
      },
      {
        label: 'Pages with gating issues',
        value:
          overview.pagesWithGatingIssues ??
          pagesData.filter((page) => (page.gating || []).length > 0).length,
      },
      {
        label: 'Pages with advisories',
        value:
          overview.pagesWithAdvisories ??
          pagesData.filter((page) => (page.advisories || []).length > 0).length,
      },
    ];
    const overviewHtml = renderSummaryMetrics(metrics);
    const wcagRefs = runPayload?.details?.wcagReferences || [];
    const wcagBadges = wcagRefs
      .map((ref) => `<span class="badge badge-wcag">${escapeHtml(`${ref.id} ${ref.name}`)}</span>`)
      .join(' ');

    const tableRows = pagesData
      .map(
        (page) => `
          <tr class="${(page.gating || []).length ? 'impact-critical' : ''}">
            <td><code>${escapeHtml(page.page || 'unknown')}</code></td>
            <td>${page.h1Count ?? 0}</td>
            <td>${page.hasMainLandmark ? 'Yes' : 'No'}</td>
            <td>${(page.headingSkips || []).length}</td>
            <td>${(page.gating || []).length}</td>
            <td>${(page.advisories || []).length}</td>
          </tr>
        `
      )
      .join('');

    const perPageEntries = (bucket.pageEntries || []).map((entry) => {
      const payload = entry.payload || {};
      const summary = payload.summary || {};
      return {
        ...summary,
        page: payload.page || summary.page,
      };
    });

    const accordionHtml = renderPerPageAccordion(perPageEntries, {
      heading: 'Per-page structure findings',
      summaryClass: 'summary-page--structure',
      renderCard: (entrySummary) => renderStructurePageCard(entrySummary),
      formatSummaryLabel: (entrySummary) => entrySummary?.page || 'Unknown page',
    });

    return `
      <section class="summary-report summary-a11y">
        <h2>Landmark & heading structure summary</h2>
        <p class="details"><strong>WCAG coverage:</strong> ${wcagBadges || '—'}</p>
        ${overviewHtml}
        <table>
          <thead>
            <tr><th>Page</th><th>H1 count</th><th>Main landmark</th><th>Heading skips</th><th>Gating issues</th><th>Advisories</th></tr>
          </thead>
          <tbody>${tableRows}</tbody>
        </table>
      </section>
      ${accordionHtml}
    `;
  });

  const headline = escapeHtml(group.title || 'Landmark & heading structure summary');
  return `
    <article class="schema-group">
      <header><h2>${headline}</h2></header>
      ${sections.join('\n')}
    </article>
  `;
};
const renderFormsGroupHtml = (group) => {
  const buckets = collectSchemaProjects(group);
  if (buckets.length === 0) return '';

  const sections = buckets.map((bucket) => {
    const runPayload = firstRunPayload(bucket);
    const formsData = (runPayload?.details?.forms || []).map((form) => ({
      formName: form.formName || 'Form',
      page: form.page || 'Unknown',
      selectorUsed: form.selectorUsed || 'n/a',
      gating: form.gating || [],
      advisories: form.advisories || [],
      fields: form.fields || [],
    }));
    const overviewMetrics = Array.isArray(formsData)
      ? [
          { label: 'Forms audited', value: formsData.length },
          {
            label: 'Forms with gating issues',
            value: formsData.filter((form) => form.gating.length > 0).length,
          },
          {
            label: 'Forms with advisories',
            value: formsData.filter((form) => form.advisories.length > 0).length,
          },
          {
            label: 'Fields reviewed',
            value: formsData.reduce((sum, form) => sum + form.fields.length, 0),
          },
          {
            label: 'Total gating findings',
            value: formsData.reduce((sum, form) => sum + form.gating.length, 0),
          },
          {
            label: 'Total advisory findings',
            value: formsData.reduce((sum, form) => sum + form.advisories.length, 0),
          },
        ]
      : [];

    const overviewHtml = renderSummaryMetrics(overviewMetrics);
    const wcagRefs = runPayload?.details?.wcagReferences || [];
    const wcagBadges = wcagRefs
      .map((ref) => `<span class="badge badge-wcag">${escapeHtml(`${ref.id} ${ref.name}`)}</span>`)
      .join(' ');

    const tableRows = formsData
      .map(
        (form) => `
          <tr class="${form.gating.length ? 'impact-critical' : ''}">
            <td>${escapeHtml(form.formName)}</td>
            <td><code>${escapeHtml(form.page)}</code></td>
            <td>${form.gating.length}</td>
            <td>${form.advisories.length}</td>
          </tr>
        `
      )
      .join('');

    const perPageEntries = (bucket.pageEntries || []).map((entry) => {
      const payload = entry.payload || {};
      const summary = payload.summary || {};
      return {
        ...summary,
        page: payload.page || summary.page,
      };
    });

    const accordionHtml = renderPerPageAccordion(perPageEntries, {
      heading: 'Per-form breakdown',
      summaryClass: 'summary-page--forms',
      renderCard: (entrySummary) => renderFormsPageCard(entrySummary),
      formatSummaryLabel: (entrySummary) => {
        const formName = entrySummary?.formName || 'Form';
        const page = entrySummary?.page || 'Unknown page';
        return `${formName} — ${page}`;
      },
    });

    return `
      <section class="summary-report summary-a11y">
        <h2>Forms accessibility summary</h2>
        <p class="details"><strong>WCAG coverage:</strong> ${wcagBadges || '—'}</p>
        ${overviewHtml}
        <table>
          <thead>
            <tr><th>Form</th><th>Page</th><th>Gating issues</th><th>Advisories</th></tr>
          </thead>
          <tbody>${tableRows}</tbody>
        </table>
      </section>
      ${accordionHtml}
    `;
  });

  const headline = escapeHtml(group.title || 'Forms accessibility summary');
  return `
    <article class="schema-group">
      <header><h2>${headline}</h2></header>
      ${sections.join('\n')}
    </article>
  `;
};

const renderWcagIssueTable = (entries, heading) => {
  if (!Array.isArray(entries) || entries.length === 0) return '';
  const rows = entries
    .map((entry) => {
      const impact = entry.impact || entry.category || 'info';
      const ruleId = entry.id || entry.rule || 'rule';
      const wcagTags = Array.isArray(entry.tags)
        ? entry.tags.filter((tag) => /^wcag/i.test(tag)).join(', ')
        : Array.isArray(entry.wcagTags)
          ? entry.wcagTags.join(', ')
          : '—';
      const nodes = Array.isArray(entry.nodes)
        ? entry.nodes
            .map((node) => {
              if (Array.isArray(node.target) && node.target.length > 0) {
                return `<code>${escapeHtml(String(node.target[0]))}</code>`;
              }
              return node.html ? `<code>${escapeHtml(node.html)}</code>` : null;
            })
            .filter(Boolean)
            .slice(0, 5)
            .join('<br />')
        : '—';
      const helpUrl = entry.helpUrl || entry.help || null;
      return `
        <tr class="impact-${impact.toLowerCase?.() || 'info'}">
          <td>${escapeHtml(String(impact))}</td>
          <td>${escapeHtml(String(ruleId))}</td>
          <td>${wcagTags ? escapeHtml(wcagTags) : '—'}</td>
          <td>${nodes || '—'}</td>
          <td>${helpUrl ? `<a href="${escapeHtml(helpUrl)}" target="_blank" rel="noopener noreferrer">rule docs</a>` : '—'}</td>
        </tr>
      `;
    })
    .join('');

  return `
    <section class="summary-report summary-a11y">
      <h3>${escapeHtml(heading)}</h3>
      <table>
        <thead><tr><th>Impact</th><th>Rule</th><th>WCAG tags</th><th>Sample targets</th><th>Help</th></tr></thead>
        <tbody>${rows}</tbody>
      </table>
    </section>
  `;
};

const renderWcagPageCard = (summary) => {
  if (!summary) return '';
  if (summary.cardHtml) return summary.cardHtml;

  const gatingLabel = summary.gatingLabel || 'WCAG A/AA/AAA';
  const statusClass = summary.gatingViolations > 0 ? 'error' : 'success';
  const notes = Array.isArray(summary.notes) ? summary.notes : [];
  const notesList = notes.length
    ? `<details><summary>Notes (${notes.length})</summary><ul class="details">${notes
        .map((note) => `<li>${escapeHtml(String(note))}</li>`)
        .join('')}</ul></details>`
    : '';
  const violationsHtml = renderWcagIssueTable(
    summary.violations || [],
    `${summary.page || 'Page'} — ${gatingLabel}`
  );
  const advisoriesHtml = renderWcagIssueTable(
    summary.advisoriesList || [],
    `${summary.page || 'Page'} — Non-gating WCAG findings`
  );
  const bestPracticeHtml = renderWcagIssueTable(
    summary.bestPracticesList || [],
    `${summary.page || 'Page'} — Best-practice advisories (no WCAG tag)`
  );

  return `
    <section class="summary-report summary-a11y page-card">
      <div class="page-card__header">
        <h3>${escapeHtml(summary.page || 'unknown')}</h3>
        <span class="status-pill ${statusClass}">
          ${summary.gatingViolations ?? 0} gating issue(s)
        </span>
      </div>
      <p class="details">Gating threshold: ${escapeHtml(gatingLabel)}</p>
      <p class="details">Advisory findings: ${summary.advisoryFindings ?? 0} • Best-practice advisories: ${summary.bestPracticeFindings ?? 0}</p>
      ${notesList}
      ${violationsHtml}
      ${advisoriesHtml}
      ${bestPracticeHtml}
    </section>
  `;
};

const SCHEMA_HTML_RENDERERS = {
  forms: renderFormsGroupHtml,
  keyboard: renderKeyboardGroupHtml,
  'reduced-motion': renderReducedMotionGroupHtml,
  reflow: renderReflowGroupHtml,
  'iframe-metadata': renderIframeGroupHtml,
  structure: renderStructureGroupHtml,
  'internal-links': renderInternalLinksGroupHtml,
  interactive: renderInteractiveGroupHtml,
  availability: renderAvailabilityGroupHtml,
  http: renderHttpGroupHtml,
  performance: renderPerformanceGroupHtml,
  visual: renderVisualGroupHtml,
  wcag: renderAccessibilityGroupHtml,
};

const renderSchemaGroup = (group) => {
  const summaryType = summaryTypeFromGroup(group);
  if (summaryType && SCHEMA_HTML_RENDERERS[summaryType]) {
    return SCHEMA_HTML_RENDERERS[summaryType](group);
  }
  return renderSchemaGroupFallbackHtml(group);
};

const renderSchemaSummaries = (records = []) => {
  if (!Array.isArray(records) || records.length === 0) {
    return { html: '', promotedBaseNames: new Set() };
  }

  const groups = buildSchemaGroups(records)
    .map((group) => {
      const runEntries = (group.runEntries || []).filter(
        (entry) => entry.payload?.kind === KIND_RUN_SUMMARY
      );
      if (runEntries.length === 0) return null;
      return {
        ...group,
        runEntries,
        pageEntries: [],
      };
    })
    .filter(Boolean);

  if (groups.length === 0) {
    return { html: '', promotedBaseNames: new Set() };
  }

  const promotedBaseNames = new Set();
  const content = groups
    .map((group) => {
      if ((group.runEntries || []).length > 0) {
        promotedBaseNames.add(group.baseName);
      }
      return renderSchemaGroup(group);
    })
    .filter(Boolean)
    .join('\n');

  const html = `
    <section class="summary-report" aria-label="Suite summaries">
      ${content}
    </section>
  `;

  return { html, promotedBaseNames };
};

const summariseStatuses = (tests) =>
  tests.reduce((acc, test) => {
    const status = test.status || 'unknown';
    acc[status] = (acc[status] || 0) + 1;
    return acc;
  }, {});

const renderStatusPills = (counts, options = {}) => {
  const showCount = options.showCount !== false;
  return STATUS_ORDER.filter((status) => counts[status])
    .map((status) => {
      const label = STATUS_LABELS[status] || status;
      const count = counts[status];
      const countHtml = showCount
        ? `<span class="status-count">${escapeHtml(String(count))}</span>`
        : '';
      return `<span class="status-pill status-${status}">${escapeHtml(label)}${countHtml}</span>`;
    })
    .join('');
};

const groupTests = (tests) => {
  const groups = [];
  const map = new Map();
  const usedIds = new Set();

  const ensureUniqueId = (base) => {
    let candidate = base || 'group';
    let counter = 1;
    while (usedIds.has(candidate)) {
      counter += 1;
      candidate = `${base}-${counter}`;
    }
    usedIds.add(candidate);
    return candidate;
  };

  tests.forEach((test) => {
    const filePath = test.location?.file || 'Unknown file';
    const fileName = filePath.split(/[/\\]/).pop();
    const project = test.projectName || 'Default project';
    const key = `${project}::${filePath}`;
    if (!map.has(key)) {
      const idBase = slugify(`${project}-${fileName}`);
      const group = {
        id: ensureUniqueId(idBase),
        title: `${project} › ${fileName}`,
        project,
        file: filePath,
        tests: [],
      };
      map.set(key, group);
      groups.push(group);
    }
    map.get(key).tests.push(test);
  });

  return groups;
};

const renderTestNavigation = (groups) => {
  if (!Array.isArray(groups) || groups.length === 0) return '';

  const items = groups
    .map((group) => {
      const groupCounts = summariseStatuses(group.tests);
      const groupStats = renderStatusPills(groupCounts);
      const testsList = group.tests
        .map((test) => {
          const statusLabel = STATUS_LABELS[test.status] || test.status;
          return `
            <li data-test-anchor="${escapeHtml(test.anchorId)}">
              <a href="#${escapeHtml(test.anchorId)}">${escapeHtml(test.displayTitle || test.title)}</a>
              <span class="status-pill status-${test.status}">${escapeHtml(statusLabel)}</span>
            </li>
          `;
        })
        .join('');

      const statsHtml = groupStats
        ? `<div class="test-navigation__group-stats">${groupStats}</div>`
        : '';

      return `
        <li data-group-anchor="${escapeHtml(group.id)}">
          <div class="test-navigation__group-header">
            <a href="#${escapeHtml(group.id)}">${escapeHtml(group.title)}</a>
            ${statsHtml}
          </div>
          <ul class="test-navigation__group-tests">
            ${testsList}
          </ul>
        </li>
      `;
    })
    .join('');

  return `
    <nav class="test-navigation" aria-label="Test navigation">
      <h2>Test navigation</h2>
      <ul>
        ${items}
      </ul>
    </nav>
  `;
};

const renderTestGroup = (group, options = {}) => {
  const counts = summariseStatuses(group.tests);
  const stats = renderStatusPills(counts);
  const statsHtml = stats ? `<div class="test-group__stats">${stats}</div>` : '';
  return `
    <section class="test-group" id="${escapeHtml(group.id)}">
      <header class="test-group__header">
        <div class="test-group__title">
          <h2>${escapeHtml(group.title)}</h2>
          <div class="test-group__meta">${group.file ? `<code>${escapeHtml(group.file)}</code>` : ''}</div>
        </div>
        ${statsHtml}
      </header>
      <div class="test-group__body">
        ${group.tests.map((test) => renderTestCard(test, options)).join('\n')}
      </div>
    </section>
  `;
};

const renderMetadata = (run) => {
  const rows = [];
  if (run.site?.name || run.site?.baseUrl) {
    let domain = null;
    if (run.site?.baseUrl) {
      try {
        const parsed = new URL(run.site.baseUrl);
        domain = parsed.host || parsed.hostname || run.site.baseUrl;
      } catch (_) {
        domain = run.site.baseUrl;
      }
    }
    const parts = [];
    if (domain) parts.push(domain);
    if (run.site?.name && (!domain || domain !== run.site.name)) {
      parts.push(run.site.name);
    }
    const value = parts.join(' • ').trim();
    if (value) {
      rows.push({
        label: 'Site',
        value,
      });
    }
  }
  if (Array.isArray(run.projects) && run.projects.length > 0) {
    rows.push({ label: 'Browsers', value: run.projects.join(', ') });
  }
  if (run.startedAt) {
    rows.push({ label: 'Started', value: run.startedAtFriendly || run.startedAt });
  }
  if (run.completedAt) {
    rows.push({ label: 'Completed', value: run.completedAtFriendly || run.completedAt });
  }
  if (run.durationFriendly) {
    rows.push({ label: 'Duration', value: run.durationFriendly });
  }
  if (run.environment) {
    const envParts = [];
    if (run.environment.platform)
      envParts.push(`${run.environment.platform} ${run.environment.release || ''}`.trim());
    if (run.environment.arch) envParts.push(run.environment.arch);
    if (run.environment.node) envParts.push(`Node ${run.environment.node}`);
    rows.push({ label: 'Environment', value: envParts.join(' • ') });
  }

  if (rows.length === 0) return '';

  return `
    <section class="run-metadata" aria-label="Run metadata">
      <dl>
        ${rows
          .map(
            (row) => `
              <div class="metadata-row">
                <dt>${escapeHtml(row.label)}</dt>
                <dd>${escapeHtml(row.value)}</dd>
              </div>
            `
          )
          .join('\n')}
      </dl>
    </section>
  `;
};

const renderErrorBlock = () => '';

const renderLogBlock = () => '';

const renderAttachment = (attachment) => {
  if (attachment.omitted) {
    return `
      <div class="attachment omitted">
        <div class="attachment__meta">
          <span class="attachment__name">${escapeHtml(attachment.name || 'Attachment')}</span>
          <span class="attachment__meta-details">${escapeHtml(attachment.contentType || 'unknown')} • ${escapeHtml(formatBytes(attachment.size || 0))}</span>
        </div>
        <div class="attachment__body">${escapeHtml(attachment.reason || 'Attachment omitted')}</div>
      </div>
    `;
  }

  let bodyHtml = '';
  if (attachment.dataUri && attachment.contentType?.startsWith('image/')) {
    bodyHtml = `<figure><img src="${attachment.dataUri}" alt="${escapeHtml(attachment.name || 'Attachment image')}" /><figcaption>${escapeHtml(attachment.name || attachment.contentType || 'Image')}</figcaption></figure>`;
  } else if (attachment.html) {
    bodyHtml = `<div class="attachment-html">${attachment.html}</div>`;
  } else if (attachment.text) {
    bodyHtml = `<pre>${escapeHtml(attachment.text)}</pre>`;
  } else if (attachment.dataUri) {
    bodyHtml = `<a class="attachment-download" href="${attachment.dataUri}" download="${escapeHtml(attachment.name || 'attachment')}" rel="noopener">Download ${escapeHtml(attachment.name || attachment.contentType || 'attachment')}</a>`;
  } else if (attachment.base64) {
    bodyHtml = `<code class="attachment-base64">${attachment.base64}</code>`;
  } else if (attachment.error) {
    bodyHtml = `<div class="attachment-error">${escapeHtml(attachment.error)}</div>`;
  } else {
    bodyHtml = '<p>No attachment data available.</p>';
  }

  return `
    <div class="attachment">
      <div class="attachment__meta">
        <span class="attachment__name">${escapeHtml(attachment.name || 'Attachment')}</span>
        <span class="attachment__meta-details">${escapeHtml(attachment.contentType || 'unknown')} • ${escapeHtml(formatBytes(attachment.size || 0))}</span>
      </div>
      <div class="attachment__body">${bodyHtml}</div>
    </div>
  `;
};

const stripSummaryStyles = (html) => {
  if (!html) return '';
  return html.replace(SUMMARY_STYLES, '').trimStart();
};

const renderSummaries = (summaries, options = {}) => {
  if (!summaries || summaries.length === 0) return '';

  const exclude = new Set((options.excludeBaseNames || []).filter(Boolean));
  const htmlSummaries = summaries
    .filter((summary) => summary?.html)
    .filter((summary) => !exclude.has(summary.baseName));

  if (htmlSummaries.length === 0) return '';

  const sectionClasses = ['test-summaries'];
  if (options.compact) sectionClasses.push('test-summaries--compact');

  const sections = htmlSummaries
    .map((summary) => {
      const label = summary.title || summary.baseName || 'Summary';
      const sanitizedHtml = stripSummaryStyles(summary.html);
      return `
        <details class="summary-block" data-summary-type="html">
          <summary>${escapeHtml(label)}</summary>
          <div class="summary-block__body">${sanitizedHtml}</div>
        </details>
      `;
    })
    .join('\n');

  const heading = options.heading
    ? `<header class="test-summaries__header"><h4>${escapeHtml(options.heading)}</h4></header>`
    : '';

  return `
    <section class="${sectionClasses.join(' ')}" aria-label="Summary attachments">
      ${heading}
      ${sections}
    </section>
  `;
};

const renderAttempts = (attempts, options = {}) => {
  if (!attempts || attempts.length === 0) return '';

  const excludeBaseNames = new Set((options.excludeSummaryBaseNames || []).filter(Boolean));

  const attemptEntries = attempts
    .map((attempt, index) => {
      const filteredSummaries = (attempt.summaries || []).filter(
        (summary) => summary?.baseName && !excludeBaseNames.has(summary.baseName)
      );

      const summariesHtml = renderSummaries(filteredSummaries, { compact: true });
      const attachmentHtml = attempt.attachments?.length
        ? `<div class="attempt-attachments">${attempt.attachments.map(renderAttachment).join('\n')}</div>`
        : '';
      const errorsHtml = renderErrorBlock(attempt.errors);
      const stdoutHtml = renderLogBlock();
      const stderrHtml = renderLogBlock();

      const bodySegments = [summariesHtml, attachmentHtml, errorsHtml, stdoutHtml, stderrHtml]
        .filter(Boolean)
        .join('\n');

      const headerMeta = [
        escapeHtml(STATUS_LABELS[attempt.status] || attempt.status),
        attempt.durationFriendly ? escapeHtml(attempt.durationFriendly) : null,
        attempt.startTimeFriendly ? escapeHtml(attempt.startTimeFriendly) : null,
      ]
        .filter(Boolean)
        .map((item) => `<span>${item}</span>`) // html safe
        .join('');

      return `
        <details class="attempt-card status-${attempt.status}">
          <summary>
            <span class="attempt-title">Attempt ${index + 1}</span>
            <span class="attempt-meta">${headerMeta}</span>
          </summary>
          <div class="attempt-body">
            ${bodySegments || '<p class="attempt-note">No additional data recorded for this attempt.</p>'}
          </div>
        </details>
      `;
    })
    .join('\n');

  return `
    <section class="test-attempts" aria-label="Attempts">
      <header class="test-attempts__header"><h4>Attempts</h4></header>
      ${attemptEntries}
    </section>
  `;
};

const renderTestCard = (test, options = {}) => {
  const promotedSummaryBaseNames = options.promotedSummaryBaseNames || new Set();
  const allSummaryBlocks = Array.isArray(test.summaryBlocks) ? test.summaryBlocks : [];
  const retainedSummaries = allSummaryBlocks.filter(
    (summary) => !promotedSummaryBaseNames.has(summary.baseName)
  );
  const summariesHtml = renderSummaries(retainedSummaries, {
    heading: retainedSummaries.length ? 'Summary' : null,
  });
  const summaryBaseNames = retainedSummaries.map((summary) => summary.baseName).filter(Boolean);

  const attemptsExcludeBaseNames = new Set(summaryBaseNames);
  allSummaryBlocks
    .map((summary) => summary.baseName)
    .filter((baseName) => promotedSummaryBaseNames.has(baseName))
    .forEach((baseName) => attemptsExcludeBaseNames.add(baseName));

  const attemptsHtml = renderAttempts(test.attempts, {
    excludeSummaryBaseNames: Array.from(attemptsExcludeBaseNames),
  });
  const errorHtml = !test.attempts?.length ? renderErrorBlock(test.errors) : '';
  const stdoutHtml = '';
  const stderrHtml = '';
  const primaryError = Array.isArray(test.errors)
    ? test.errors.find((error) => error?.message)
    : null;
  let statusNote = '';
  if (primaryError?.message) {
    const headline = primaryError.message
      .split('\n')
      .map((line) => line.trim())
      .find((line) => line.length > 0);
    if (headline) {
      statusNote = `<div class="test-card__note status-error">${escapeHtml(headline)}</div>`;
    }
  }
  if (
    !retainedSummaries.length &&
    allSummaryBlocks.some((summary) => promotedSummaryBaseNames.has(summary.baseName))
  ) {
    statusNote += `<div class="test-card__note status-neutral">Detailed run findings appear in the summary section above.</div>`;
  }

  const annotations = (test.annotations || [])
    .map((ann) => ann?.type || ann?.title)
    .filter(Boolean);
  const tags = Array.isArray(test.tags) ? test.tags : [];
  const statusLabel = STATUS_LABELS[test.status] || test.status;
  const displayTitle = test.displayTitle || test.title;

  return `
    <article class="test-card status-${test.status} ${test.flaky ? 'is-flaky' : ''}" id="${escapeHtml(test.anchorId)}">
      <header class="test-card__header">
        <div>
          <h3>${escapeHtml(displayTitle)}</h3>
          <div class="test-card__meta">
            <span class="meta-item">${escapeHtml(test.projectName || 'Unnamed project')}</span>
            <span class="meta-item">${escapeHtml(statusLabel)}</span>
            ${test.flaky ? '<span class="meta-item flaky">Flaky</span>' : ''}
            ${test.durationFriendly ? `<span class="meta-item">${escapeHtml(test.durationFriendly)}</span>` : ''}
          </div>
        </div>
        <div class="test-card__location">
          ${test.location?.file ? `<code>${escapeHtml(test.location.file)}:${escapeHtml(test.location.line ?? 1)}</code>` : ''}
        </div>
      </header>

      ${
        annotations.length || tags.length
          ? `<div class="test-card__badges">${[...annotations, ...tags].map((item) => `<span class="badge">${escapeHtml(item)}</span>`).join('')}</div>`
          : ''
      }

      ${statusNote}
      ${summariesHtml}
      ${attemptsHtml}
      ${errorHtml}
      ${stdoutHtml}
      ${stderrHtml}
    </article>
  `;
};

const baseStyles = `
:root {
  color-scheme: light;
  --bg-body: #f5f7fb;
  --bg-card: #ffffff;
  --border-color: #d0d7de;
  --text-primary: #1d2939;
  --text-muted: #475467;
  --shadow-sm: 0 1px 2px rgba(15, 23, 42, 0.08);
  --radius-md: 12px;
}

* { box-sizing: border-box; }

body {
  margin: 0;
  font-family: -apple-system, BlinkMacSystemFont, 'Segoe UI', sans-serif;
  color: var(--text-primary);
  background: var(--bg-body);
}

a { color: inherit; }

[data-hidden="true"] {
  display: none !important;
}

.status-pill {
  display: inline-flex;
  align-items: center;
  gap: 0.35rem;
  border-radius: 999px;
  padding: 0.25rem 0.55rem;
  border: 1px solid var(--border-color);
  background: #f8fafc;
  font-size: 0.75rem;
  font-weight: 600;
  text-transform: capitalize;
}

.status-pill .status-count {
  font-weight: 700;
}

.status-pill.status-failed {
  background: #fee2e2;
  border-color: #fecaca;
  color: #b42318;
}

.status-pill.status-passed {
  background: #dcfce7;
  border-color: #bbf7d0;
  color: #166534;
}

.status-pill.status-skipped {
  background: #e2e8f0;
  border-color: #cbd5f5;
  color: #475467;
}

.status-pill.status-timedOut,
.status-pill.status-interrupted,
.status-pill.status-unknown,
.status-pill.status-flaky {
  background: #fef3c7;
  border-color: #fde68a;
  color: #92400e;
}

header.report-header {
  background: #0f172a;
  color: #e2e8f0;
  padding: 2.5rem 2rem;
}

header.report-header h1 {
  margin: 0;
  font-size: 2rem;
}

header.report-header p {
  margin: 0.35rem 0 0;
  color: #cbd5f5;
}

main {
  max-width: 1200px;
  margin: 0 auto;
  padding: 2rem;
}

.summary-cards {
  display: grid;
  grid-template-columns: repeat(auto-fit, minmax(140px, 1fr));
  gap: 1rem;
  margin-bottom: 2rem;
}

.summary-card {
  background: var(--bg-card);
  border: 1px solid var(--border-color);
  border-radius: var(--radius-md);
  padding: 1rem;
  box-shadow: var(--shadow-sm);
}

.summary-card__label {
  font-size: 0.9rem;
  color: var(--text-muted);
}

.summary-card__value {
  font-size: 1.8rem;
  font-weight: 700;
  margin-top: 0.35rem;
}

.summary-card.tone-passed { border-color: #86efac; }
.summary-card.tone-failed { border-color: #fca5a5; }
.summary-card.tone-flaky { border-color: #fde68a; }

.run-metadata {
  background: var(--bg-card);
  border: 1px solid var(--border-color);
  border-radius: var(--radius-md);
  padding: 1.25rem;
  margin-bottom: 2rem;
  box-shadow: var(--shadow-sm);
}

.run-metadata dl {
  display: grid;
  grid-template-columns: minmax(120px, 180px) 1fr;
  gap: 0.65rem 1.25rem;
  margin: 0;
}

.metadata-row {
  display: contents;
}

.run-metadata dt {
  font-weight: 600;
  color: var(--text-muted);
}

.run-metadata dd {
  margin: 0;
}

.run-summaries {
  display: flex;
  flex-direction: column;
  gap: 1.5rem;
  margin-bottom: 2rem;
}

.run-summary-card {
  background: var(--bg-card);
  border: 1px solid var(--border-color);
  border-radius: var(--radius-md);
  padding: 1.5rem;
  box-shadow: var(--shadow-sm);
}

.run-summary-card > header h2,
.run-summary-card__title {
  margin: 0 0 0.75rem 0;
  font-size: 1.25rem;
  font-weight: 600;
}

.run-summary-card__meta {
  margin: -0.5rem 0 0.75rem 0;
  font-size: 0.9rem;
  color: var(--text-muted);
}

.run-summary-card__body {
  display: block;
}

.run-summary__markdown {
  margin: 0;
  padding: 1rem;
  border-radius: 8px;
  background: #0f172a;
  color: #e2e8f0;
  overflow-x: auto;
}

.report-layout {
  display: grid;
  grid-template-columns: minmax(260px, 320px) minmax(0, 1fr);
  gap: 1.75rem;
  align-items: flex-start;
  margin-top: 2.5rem;
}

.report-layout__content {
  min-width: 0;
}

.debug-deck {
  margin-top: 3rem;
  border: 1px solid var(--border-color);
  border-radius: 12px;
  background: #ffffff;
  box-shadow: var(--shadow-sm);
  overflow: hidden;
}

.debug-deck > summary {
  list-style: none;
  margin: 0;
  padding: 0.9rem 1.1rem;
  font-weight: 600;
  display: flex;
  align-items: center;
  gap: 0.5rem;
  cursor: pointer;
  background: #0f172a;
  color: #e2e8f0;
}

.debug-deck > summary::-webkit-details-marker {
  display: none;
}

.debug-deck__body {
  padding: 1.2rem 1.3rem 1.4rem;
  background: #f8fafc;
  display: flex;
  flex-direction: column;
  gap: 1.5rem;
}

.debug-deck__intro {
  margin: 0;
  color: var(--text-muted);
  font-size: 0.92rem;
}

.report-layout__sidebar {
  position: sticky;
  top: 2rem;
  align-self: flex-start;
}

.report-layout__sidebar .test-navigation {
  max-height: calc(100vh - 2.5rem);
  overflow: auto;
  padding-right: 1rem;
}

.test-navigation {
  background: var(--bg-card);
  border: 1px solid var(--border-color);
  border-radius: var(--radius-md);
  padding: 1.25rem;
  margin-bottom: 0;
  box-shadow: var(--shadow-sm);
}

.test-navigation h2 {
  margin: 0 0 0.75rem 0;
  font-size: 1.25rem;
}

.test-navigation ul {
  list-style: none;
  margin: 0;
  padding: 0;
}

.test-navigation > ul > li {
  margin-bottom: 0.85rem;
}

.test-navigation > ul > li:last-child {
  margin-bottom: 0;
}

.test-navigation__group-header {
  display: flex;
  align-items: center;
  justify-content: space-between;
  gap: 0.75rem;
}

.test-navigation__group-header a {
  font-weight: 600;
  text-decoration: none;
}

.test-navigation__group-tests {
  margin: 0.5rem 0 0 1.5rem;
  display: flex;
  flex-direction: column;
  gap: 0.35rem;
}

.test-navigation__group-tests a {
  text-decoration: none;
}

.test-navigation__group-tests li {
  display: flex;
  align-items: center;
  gap: 0.5rem;
}

.test-navigation__group-tests li .status-pill {
  margin-left: auto;
}

.test-navigation__group-stats {
  display: flex;
  flex-wrap: wrap;
  gap: 0.35rem;
}

.test-navigation .status-pill {
  font-size: 0.7rem;
  padding: 0.2rem 0.45rem;
}

.filters {
  display: flex;
  flex-wrap: wrap;
  gap: 1rem;
  align-items: center;
  margin-bottom: 1.5rem;
}

.status-filters {
  display: flex;
  flex-wrap: wrap;
  gap: 0.5rem;
}

.filter-chip {
  display: inline-flex;
  align-items: center;
  gap: 0.35rem;
  padding: 0.4rem 0.75rem;
  border-radius: 999px;
  border: 1px solid var(--border-color);
  background: #fff;
  cursor: pointer;
  font-size: 0.9rem;
  box-shadow: var(--shadow-sm);
}

.filter-chip input {
  accent-color: #2563eb;
}

.filter-chip .filter-count {
  font-weight: 600;
}

.search-filter input {
  padding: 0.6rem 0.75rem;
  border-radius: 999px;
  border: 1px solid var(--border-color);
  min-width: 260px;
  font-size: 0.95rem;
  box-shadow: var(--shadow-sm);
}

.visually-hidden {
  position: absolute;
  width: 1px;
  height: 1px;
  padding: 0;
  margin: -1px;
  overflow: hidden;
  clip: rect(0, 0, 0, 0);
  white-space: nowrap;
  border: 0;
}

.tests-list {
  display: flex;
  flex-direction: column;
  gap: 1.5rem;
}

.test-group {
  background: var(--bg-card);
  border: 1px solid var(--border-color);
  border-radius: var(--radius-md);
  padding: 1.5rem;
  box-shadow: var(--shadow-sm);
}

.test-group__header {
  display: flex;
  justify-content: space-between;
  align-items: flex-start;
  gap: 1.25rem;
  margin-bottom: 1.25rem;
}

.test-group__title h2 {
  margin: 0 0 0.35rem 0;
  font-size: 1.35rem;
}

.test-group__meta {
  font-size: 0.85rem;
  color: var(--text-muted);
}

.test-group__meta code {
  background: #0f172a;
  color: #e2e8f0;
  padding: 0.2rem 0.45rem;
  border-radius: 6px;
}

.test-group__stats {
  display: flex;
  gap: 0.4rem;
  flex-wrap: wrap;
}

.test-group__body {
  display: flex;
  flex-direction: column;
  gap: 1.5rem;
}

.test-card {
  background: var(--bg-card);
  border: 1px solid var(--border-color);
  border-radius: var(--radius-md);
  padding: 1.5rem;
  box-shadow: var(--shadow-sm);
}

.test-card.status-failed { border-color: #f87171; }
.test-card.status-timedOut { border-color: #fbbf24; }
.test-card.status-passed { border-color: #4ade80; }
.test-card.status-skipped { border-color: #a8a29e; }
.test-card.is-flaky { border-style: dashed; }

.test-card__header {
  display: flex;
  justify-content: space-between;
  align-items: flex-start;
  gap: 1rem;
}

.test-card__header h3 {
  margin: 0;
  font-size: 1.25rem;
}

.test-card__meta {
  display: flex;
  flex-wrap: wrap;
  gap: 0.5rem;
  color: var(--text-muted);
  font-size: 0.9rem;
  margin-top: 0.3rem;
}

.test-card__location code {
  background: #0f172a;
  color: #e2e8f0;
  padding: 0.25rem 0.5rem;
  border-radius: 6px;
  font-size: 0.85rem;
}

.test-card__badges {
  display: flex;
  flex-wrap: wrap;
  gap: 0.4rem;
  margin: 1rem 0;
}

.badge {
  display: inline-flex;
  align-items: center;
  padding: 0.35rem 0.6rem;
  border-radius: 999px;
  background: #f1f5f9;
  font-size: 0.8rem;
  border: 1px solid #cbd5f5;
}

.test-card__note {
  margin: 0.85rem 0;
  padding: 0.65rem 0.85rem;
  border-radius: 8px;
  font-size: 0.9rem;
  font-weight: 500;
}

.test-card__note.status-error {
  background: #fef2f2;
  border: 1px solid #fecaca;
  color: #b42318;
}

.test-card__note.status-neutral {
  background: #eef2ff;
  border: 1px solid #c7d2fe;
  color: #3730a3;
}

.test-summaries {
  display: flex;
  flex-direction: column;
  gap: 1rem;
  margin: 1.5rem 0;
}

.test-summaries__header {
  margin-bottom: 0.35rem;
}

.test-summaries__header h4 {
  margin: 0;
  font-size: 1rem;
  font-weight: 600;
  color: var(--text-muted);
}

.summary-block {
  background: #f8fafc;
  border: 1px solid var(--border-color);
  border-radius: 8px;
  box-shadow: var(--shadow-sm);
}

.summary-block > summary {
  list-style: none;
  padding: 0.75rem 1rem;
  background: #0f172a;
  color: #e2e8f0;
  font-size: 0.95rem;
  font-weight: 600;
  cursor: pointer;
  display: flex;
  align-items: center;
  gap: 0.5rem;
}

.summary-block > summary::-webkit-details-marker {
  display: none;
}

.summary-block[open] > summary {
  border-bottom: 1px solid rgba(255, 255, 255, 0.08);
}

.summary-block__body {
  padding: 1rem;
  background: #fff;
}

.summary-block__markdown {
  margin: 0;
  padding: 1rem;
  border-radius: 0 0 8px 8px;
  background: #0f172a;
  color: #e2e8f0;
  overflow-x: auto;
}

.test-summaries--compact {
  gap: 0.6rem;
  margin: 1rem 0;
}

.test-summaries--compact .summary-block > summary {
  font-size: 0.9rem;
  padding: 0.6rem 0.75rem;
}

.test-summaries--compact .summary-block__body {
  padding: 0.85rem;
}

.test-attempts {
  display: flex;
  flex-direction: column;
  gap: 1.25rem;
  margin-top: 1.5rem;
}

.test-attempts__header {
  margin: 0;
}

.test-attempts__header h4 {
  margin: 0 0 0.5rem 0;
  font-size: 1.05rem;
  font-weight: 600;
  color: var(--text-muted);
}

.attempt-card {
  border: 1px solid var(--border-color);
  border-radius: 10px;
  padding: 0.75rem 1rem;
  background: #fff;
  box-shadow: inset 0 1px 0 rgba(15, 23, 42, 0.03);
}

.attempt-card > summary {
  list-style: none;
  display: flex;
  justify-content: space-between;
  align-items: baseline;
  gap: 1rem;
  cursor: pointer;
  margin: 0;
  font-weight: 600;
}

.attempt-card > summary::-webkit-details-marker {
  display: none;
}

.attempt-card[open] > summary {
  margin-bottom: 0.65rem;
}

.attempt-title {
  font-size: 0.95rem;
}

.attempt-meta {
  display: inline-flex;
  flex-wrap: wrap;
  gap: 0.4rem;
  color: var(--text-muted);
  font-size: 0.8rem;
}

.attempt-body {
  display: flex;
  flex-direction: column;
  gap: 0.75rem;
}

.attempt-note {
  margin: 0;
  color: var(--text-muted);
  font-size: 0.9rem;
}

.attachment {
  border: 1px solid var(--border-color);
  border-radius: 8px;
  margin-bottom: 1rem;
  overflow: hidden;
}

.attachment__meta {
  background: #f1f5f9;
  padding: 0.6rem 0.9rem;
  display: flex;
  justify-content: space-between;
  align-items: center;
  gap: 1rem;
}

.attachment__body {
  padding: 0.9rem;
}

.attachment figure {
  margin: 0;
}

.attachment img {
  max-width: 100%;
  height: auto;
  border-radius: 6px;
  border: 1px solid #cbd5f5;
}

.attachment pre {
  margin: 0;
  max-height: 320px;
  overflow: auto;
  background: #0f172a;
  color: #e2e8f0;
  padding: 0.75rem;
  border-radius: 6px;
}

.attachment-download {
  display: inline-block;
  padding: 0.6rem 0.9rem;
  background: #0f172a;
  color: #e2e8f0;
  border-radius: 6px;
}

.attachment.omitted .attachment__body {
  color: #b91c1c;
}

.test-logs {
  margin: 0.75rem 0;
  border: 1px solid var(--border-color);
  border-radius: 8px;
  background: #f8fafc;
  box-shadow: inset 0 1px 0 rgba(15, 23, 42, 0.03);
}

.test-logs > summary {
  list-style: none;
  padding: 0.6rem 0.9rem;
  background: #0f172a;
  color: #e2e8f0;
  border-radius: 8px 8px 0 0;
  cursor: pointer;
  display: flex;
  align-items: center;
  gap: 0.4rem;
}

.test-logs > summary::-webkit-details-marker {
  display: none;
}

.test-logs pre {
  margin: 0;
  max-height: 320px;
  overflow: auto;
  background: #111827;
  color: #f8fafc;
  padding: 0.75rem;
  border-radius: 0 0 8px 8px;
  white-space: pre-wrap;
}

.test-errors header {
  font-weight: 600;
  margin-bottom: 0.5rem;
}

.test-errors pre {
  margin: 0;
  background: #111827;
  color: #f8fafc;
  padding: 0.75rem;
  border-radius: 6px;
  white-space: pre-wrap;
}

@media (max-width: 960px) {
  .report-layout {
    grid-template-columns: 1fr;
  }
  .report-layout__sidebar {
    position: static;
  }
  .report-layout__sidebar .test-navigation {
    max-height: none;
  }
  .debug-deck__body {
    padding: 1.2rem 1.1rem 1.3rem;
  }
}

@media (max-width: 720px) {
  main {
    padding: 1.5rem;
  }
  .test-card__header {
    flex-direction: column;
    align-items: flex-start;
  }
  .run-metadata dl {
    grid-template-columns: 1fr;
  }
}
`;

const filterScript = `
(function () {
  const statusInputs = Array.from(document.querySelectorAll('.status-filters input[type="checkbox"]'));
  const searchInput = document.getElementById('report-search');
  const testCards = Array.from(document.querySelectorAll('.test-card'));
  const testGroups = Array.from(document.querySelectorAll('.test-group'));
  const navTestItems = Array.from(document.querySelectorAll('.test-navigation [data-test-anchor]'));
  const navGroupItems = Array.from(document.querySelectorAll('.test-navigation [data-group-anchor]'));
  const collapsibleSections = Array.from(document.querySelectorAll('.test-logs, .summary-block'));

  // Guarantee all accordions start collapsed, even if the browser restores prior state.
  collapsibleSections.forEach((section) => {
    if (typeof section.open === 'boolean') {
      section.open = false;
    } else {
      section.removeAttribute('open');
    }
  });

  function applyFilters() {
    const activeStatuses = statusInputs.filter((input) => input.checked).map((input) => input.value);
    const searchTerm = searchInput ? searchInput.value.trim().toLowerCase() : '';

    testCards.forEach((card) => {
      const status = Array.from(card.classList).find((cls) => cls.startsWith('status-'))?.replace('status-', '');
      const matchesStatus = activeStatuses.length === 0 || activeStatuses.includes(status);
      const content = (card.textContent || '').toLowerCase();
      const matchesSearch = !searchTerm || content.includes(searchTerm);
      card.setAttribute('data-hidden', matchesStatus && matchesSearch ? 'false' : 'true');
    });

    testGroups.forEach((group) => {
      const visible = Array.from(group.querySelectorAll('.test-card')).some((card) => card.getAttribute('data-hidden') !== 'true');
      group.setAttribute('data-hidden', visible ? 'false' : 'true');
    });

    navTestItems.forEach((item) => {
      const anchor = item.getAttribute('data-test-anchor');
      const card = anchor ? document.getElementById(anchor) : null;
      const hidden = !card || card.getAttribute('data-hidden') === 'true';
      item.setAttribute('data-hidden', hidden ? 'true' : 'false');
    });

    navGroupItems.forEach((item) => {
      const anchor = item.getAttribute('data-group-anchor');
      const group = anchor ? document.getElementById(anchor) : null;
      const hidden = !group || group.getAttribute('data-hidden') === 'true';
      item.setAttribute('data-hidden', hidden ? 'true' : 'false');
    });
  }

  statusInputs.forEach((input) => input.addEventListener('change', applyFilters));
  searchInput?.addEventListener('input', applyFilters);
  applyFilters();
})();
`;

function renderReportHtml(run) {
  const groupedTests = groupTests(run.tests);
  const navigationHtml = renderTestNavigation(groupedTests);
  const schemaRender = renderSchemaSummaries(run.schemaSummaries || []);
  const schemaPromotedBaseNames = schemaRender.promotedBaseNames || new Set();
  const filteredRunSummaries = (run.runSummaries || []).filter((summary) =>
    summary?.baseName ? !schemaPromotedBaseNames.has(summary.baseName) : true
  );
  const runSummaryPromoted = new Set(
    filteredRunSummaries.map((summary) => summary?.baseName).filter(Boolean)
  );
  const promotedSummaryBaseNames = new Set([...schemaPromotedBaseNames, ...runSummaryPromoted]);
  const testsHtml = groupedTests
    .map((group) => renderTestGroup(group, { promotedSummaryBaseNames }))
    .join('\n');
  const statusFilters = renderStatusFilters(run.statusCounts);
  const layoutHtml = `
    <details class="debug-deck">
      <summary>Debug testing</summary>
      <div class="debug-deck__body">
        <p class="debug-deck__intro">Use the navigation below to inspect raw Playwright projects, attachments, and logs.</p>
        <div class="report-layout">
          ${navigationHtml ? `<aside class="report-layout__sidebar">${navigationHtml}</aside>` : ''}
          <div class="report-layout__content">
            ${statusFilters}
            <section class="tests-list" aria-label="Test results">
              ${testsHtml}
            </section>
          </div>
        </div>
      </div>
    </details>
  `;
  const schemaHtml = schemaRender.html || '';
  const metadataHtml = renderMetadata(run);
  const summaryCardsHtml = renderSummaryCards(run);
  const runSummariesHtml = renderRunSummaries(filteredRunSummaries);
  const mainSections = [
    metadataHtml,
    summaryCardsHtml,
    schemaHtml,
    runSummariesHtml,
    layoutHtml,
  ].filter((section) => Boolean(section && section.trim()));
  const mainContent = mainSections.join('\n');

  return `<!DOCTYPE html>
<html lang="en">
<head>
  <meta charset="utf-8" />
  <meta name="viewport" content="width=device-width, initial-scale=1" />
  <title>${escapeHtml(run.runId)} – Playwright Test Report</title>
  <style>${baseStyles}</style>
  ${SUMMARY_STYLES}
</head>
<body>
  <header class="report-header">
    <h1>${escapeHtml(run.title || 'Playwright Test Report')}</h1>
    <p>${escapeHtml(run.runId)} • ${escapeHtml(run.durationFriendly || '')}</p>
  </header>
  <main>
    ${mainContent}
  </main>
  <script>${filterScript}</script>
</body>
</html>`;
}

module.exports = {
  renderReportHtml,
  escapeHtml,
  formatBytes,
  renderSchemaSummariesMarkdown,
  renderRunSummariesMarkdown,
};<|MERGE_RESOLUTION|>--- conflicted
+++ resolved
@@ -206,21 +206,12 @@
   const accordions = Array.from(grouped.entries())
     .sort(([left], [right]) => left.localeCompare(right))
     .map(([page, pageEntries]) => {
-<<<<<<< HEAD
       const sortedEntries = pageEntries.sort((a, b) =>
         (a.payload.viewport || '').localeCompare(b.payload.viewport || '')
       );
       const hasCustomCards = sortedEntries.some((entry) =>
         Boolean(entry.payload?.summary?.cardHtml)
       );
-=======
-      const sortedEntries = pageEntries.sort((a, b) => {
-        return (a.payload.viewport || '').localeCompare(b.payload.viewport || '');
-      });
-      const hasCustomCards = sortedEntries.some((entry) => {
-        return Boolean(entry.payload?.summary?.cardHtml);
-      });
->>>>>>> 40133258
 
       const content = hasCustomCards
         ? sortedEntries
@@ -436,7 +427,6 @@
       ${sections}
     </article>
   `;
-<<<<<<< HEAD
 };
 
 const renderAccessibilityGroupHtml = (group) => {
@@ -555,8 +545,6 @@
       ${sections.join('\n')}
     </article>
   `;
-=======
->>>>>>> 40133258
 };
 
 const firstRunPayload = (bucket) =>
