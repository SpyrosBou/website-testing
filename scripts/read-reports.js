#!/usr/bin/env node
const fs = require('fs');
const path = require('path');
const minimist = require('minimist');
const openModule = require('open');
const openBrowser = openModule.default || openModule;

const args = minimist(process.argv.slice(2));
const envBrowser = process.env.REPORT_BROWSER && String(process.env.REPORT_BROWSER).trim();
const envBrowserArgs = process.env.REPORT_BROWSER_ARGS
  ? String(process.env.REPORT_BROWSER_ARGS).split(/\s+/).filter(Boolean)
  : [];
const reportsDir = path.join(process.cwd(), 'reports');
const REPORT_FILE_NAME = 'report.html';

function loadRunEntries() {
  if (!fs.existsSync(reportsDir)) return [];
  return fs
    .readdirSync(reportsDir)
    .map((name) => {
      const dir = path.join(reportsDir, name);
      try {
        const stats = fs.statSync(dir);
        if (!stats.isDirectory()) return null;
        return {
          name,
          dir,
          mtime: stats.mtimeMs,
        };
      } catch (_error) {
        return null;
      }
    })
    .filter(Boolean)
    .sort((a, b) => b.mtime - a.mtime);
}

function resolveCount() {
  const positional = args._.map(String).filter(Boolean);
  const numericArg = positional.find((value) => /^\d+$/.test(value));
  const count = Math.max(1, Number.parseInt(numericArg, 10) || 1);
  return count;
}

function resolveBrowserConfig() {
  if (envBrowser) {
    return { name: envBrowser, args: envBrowserArgs };
  }

  if (process.platform === 'linux') {
    return { name: 'google-chrome', args: ['--new-window'] };
  }

  return { name: null, args: [] };
}

async function openEntries(entries) {
  if (entries.length === 0) {
    console.log('No reports available to open.');
    return;
  }

  console.log(`Opening ${entries.length} report(s):`);
  const { name: browserName, args: initialArgs } = resolveBrowserConfig();
  const browserArgs = initialArgs.slice();
  if (
    browserName &&
    browserArgs.length === 0 &&
    browserName.toLowerCase().includes('chrome')
  ) {
    browserArgs.push('--new-window');
  }

  for (const entry of entries) {
    const reportPath = path.join(entry.dir, REPORT_FILE_NAME);
    if (!fs.existsSync(reportPath)) {
      console.warn(`- ${entry.name}: skipped (missing ${REPORT_FILE_NAME})`);
      continue;
    }
    console.log(`- ${entry.name}`);
    try {
<<<<<<< HEAD
      if (browserName) {
        const appOptions = browserArgs.length > 0 ? { name: browserName, arguments: browserArgs } : { name: browserName };
        await openBrowser(reportPath, { wait: false, app: appOptions });
      } else {
        await openBrowser(reportPath, { wait: false });
      }
      if (
        browserArgs.length > 0 ||
        (browserName && browserName.toLowerCase().includes('firefox'))
      ) {
=======
      const appOptions =
        browserArgs.length > 0
          ? { name: browserName, arguments: browserArgs }
          : { name: browserName };
      await openBrowser(reportPath, { wait: false, app: appOptions });
      if (browserArgs.length > 0 || browserName.toLowerCase().includes('firefox')) {
>>>>>>> 40133258
        await new Promise((resolve) => setTimeout(resolve, 350));
      }
    } catch (error) {
      if (browserName) {
        console.error(`  Failed to open with ${browserName}: ${error.message}`);
      } else {
        console.error(`  Failed to open report: ${error.message}`);
      }
    }
  }
}

async function main() {
  const runEntries = loadRunEntries();
  if (runEntries.length === 0) {
    console.log('No reports found. Run the test suite to generate one.');
    process.exit(1);
  }

  const count = resolveCount();
  const toOpen = runEntries.slice(0, count);

  await openEntries(toOpen);
}

main().catch((error) => {
  console.error('Failed to open reports:', error.message);
  process.exit(1);
});<|MERGE_RESOLUTION|>--- conflicted
+++ resolved
@@ -79,7 +79,6 @@
     }
     console.log(`- ${entry.name}`);
     try {
-<<<<<<< HEAD
       if (browserName) {
         const appOptions = browserArgs.length > 0 ? { name: browserName, arguments: browserArgs } : { name: browserName };
         await openBrowser(reportPath, { wait: false, app: appOptions });
@@ -90,14 +89,6 @@
         browserArgs.length > 0 ||
         (browserName && browserName.toLowerCase().includes('firefox'))
       ) {
-=======
-      const appOptions =
-        browserArgs.length > 0
-          ? { name: browserName, arguments: browserArgs }
-          : { name: browserName };
-      await openBrowser(reportPath, { wait: false, app: appOptions });
-      if (browserArgs.length > 0 || browserName.toLowerCase().includes('firefox')) {
->>>>>>> 40133258
         await new Promise((resolve) => setTimeout(resolve, 350));
       }
     } catch (error) {
